"""
Run integration tests against backend API endpoints.

Deleting from db is currently not supported, objects added to db in different
should be taken into account.
"""
import asyncio
import json
import logging
import os
import re
import urllib
import xml.etree.ElementTree as ET
from datetime import datetime
from pathlib import Path
from uuid import uuid4

import aiofiles
import aiohttp
from aiohttp import FormData

from mongo import Mongo

# === Global vars ===
FORMAT = "[%(asctime)s][%(name)s][%(process)d %(processName)s][%(levelname)-8s](L:%(lineno)s) %(funcName)s: %(message)s"
logging.basicConfig(format=FORMAT, datefmt="%Y-%m-%d %H:%M:%S")
LOG = logging.getLogger(__name__)
LOG.setLevel(logging.DEBUG)

testfiles_root = Path(__file__).parent.parent / "test_files"
test_xml_files = [
    ("study", "SRP000539.xml"),
    ("sample", "SRS001433.xml"),
    ("run", "ERR000076.xml"),
    ("experiment", "ERX000119.xml"),
    ("experiment", "paired.xml"),
    ("experiment", "sample_description.xml"),
    ("analysis", "ERZ266973.xml"),
    ("analysis", "processed_reads_analysis.xml"),
    ("analysis", "reference_alignment_analysis.xml"),
    ("analysis", "reference_sequence_analysis.xml"),
    ("analysis", "sequence_assembly_analysis.xml"),
    ("analysis", "sequence_variation_analysis.xml"),
    ("dac", "dac.xml"),
    ("policy", "policy.xml"),
    ("dataset", "dataset.xml"),
]
test_json_files = [
    ("study", "SRP000539.json", "SRP000539.json"),
    ("sample", "SRS001433.json", "SRS001433.json"),
    ("dataset", "dataset.json", "dataset.json"),
    ("run", "ERR000076.json", "ERR000076.json"),
    ("experiment", "ERX000119.json", "ERX000119.json"),
    ("analysis", "ERZ266973.json", "ERZ266973.json"),
]
API_PREFIX = "/v1"
base_url = os.getenv("BASE_URL", "http://localhost:5430")
mock_auth_url = os.getenv("OIDC_URL_TEST", "http://localhost:8000")
objects_url = f"{base_url}{API_PREFIX}/objects"
drafts_url = f"{base_url}{API_PREFIX}/drafts"
templates_url = f"{base_url}{API_PREFIX}/templates"
submissions_url = f"{base_url}{API_PREFIX}/submissions"
users_url = f"{base_url}{API_PREFIX}/users"
submit_url = f"{base_url}{API_PREFIX}/submit"
publish_url = f"{base_url}{API_PREFIX}/publish"
metax_url = f"{os.getenv('METAX_URL', 'http://localhost:8002')}/rest/v2/datasets"
auth = aiohttp.BasicAuth(os.getenv("METAX_USER", "sd"), os.getenv("METAX_PASS", "test"))
# to form direct contact to db with eg create_submission()
DATABASE = os.getenv("MONGO_DATABASE", "default")
AUTHDB = os.getenv("MONGO_AUTHDB", "admin")
HOST = os.getenv("MONGO_HOST", "localhost:27017")
TLS = os.getenv("MONGO_SSL", False)

user_id = "current"
test_user_given = "Given"
test_user_family = "Family"
test_user = "user_given@test.what"

other_test_user_given = "Mock"
other_test_user_family = "Family"
other_test_user = "mock_user@test.what"


# === Helper functions ===
async def login(sess, sub, given, family):
    """Mock login."""
    params = {
        "sub": sub,
        "family": family,
        "given": given,
    }

    # Prepare response
    url = f"{mock_auth_url}/setmock?{urllib.parse.urlencode(params)}"
    async with sess.get(f"{url}"):
        LOG.debug("Setting mock user")
    async with sess.get(f"{base_url}/aai"):
        LOG.debug("Doing mock user login")


async def get_user_data(sess):
    """Get current logged in user's data model.

    :param sess: HTTP session in which request call is made
    """
    async with sess.get(f"{users_url}/current") as resp:
        LOG.debug("Get userdata")
        ans = await resp.json()
        assert resp.status == 200, f"HTTP Status code error {resp.status} {ans}"
        return ans


async def create_request_data(schema, filename):
    """Create request data from pairs of schemas and filenames.

    :param schema: name of the schema (submission) used for testing
    :param filename: name of the file used for testing.
    """
    request_data = FormData()
    path_to_file = testfiles_root / schema / filename
    path = path_to_file.as_posix()
    async with aiofiles.open(path, mode="r") as f:
        c_type = "text/xml" if filename[-3:] == "xml" else "text/csv"
        request_data.add_field(schema.upper(), await f.read(), filename=filename, content_type=c_type)
    return request_data


async def create_multi_file_request_data(filepairs):
    """Create request data with multiple files.

    :param filepairs: tuple containing pairs of schemas and filenames used for testing
    """
    request_data = FormData()
    for schema, filename in filepairs:
        path_to_file = testfiles_root / schema / filename
        path = path_to_file.as_posix()
        async with aiofiles.open(path, mode="r") as f:
            request_data.add_field(
                schema.upper(),
                await f.read(),
                filename=filename,
                content_type="text/xml",
            )
    return request_data


async def create_request_json_data(schema, filename):
    """Create request data from pairs of schemas and filenames.

    :param schema: name of the schema (submission) used for testing
    :param filename: name of the file used for testing.
    """
    path_to_file = testfiles_root / schema / filename
    path = path_to_file.as_posix()
    async with aiofiles.open(path, mode="r") as f:
        request_data = await f.read()
    return request_data


async def post_object(sess, schema, submission_id, filename):
    """Post one metadata object within session, returns accessionId.

    :param sess: HTTP session in which request call is made
    :param schema: name of the schema (submission) used for testing
    :param filename: name of the file used for testing.
    """
    request_data = await create_request_data(schema, filename)
    async with sess.post(f"{objects_url}/{schema}", params={"submission": submission_id}, data=request_data) as resp:
        LOG.debug(f"Adding new object to {schema}, via XML/CSV file {filename}")
        assert resp.status == 201, f"HTTP Status code error, got {resp.status}"
        ans = await resp.json()
        return ans if isinstance(ans, list) else ans["accessionId"], schema


async def post_object_expect_status(sess, schema, submission_id, filename, status):
    """Post one metadata object within session, returns accessionId.

    :param sess: HTTP session in which request call is made
    :param schema: name of the schema (submission) used for testing
    :param filename: name of the file used for testing.
    """
    request_data = await create_request_data(schema, filename)
    async with sess.post(f"{objects_url}/{schema}", params={"submission": submission_id}, data=request_data) as resp:
        LOG.debug(f"Adding new object to {schema}, via XML/CSV file {filename} and expecting status: {status}")
        assert resp.status == status, f"HTTP Status code error, got {resp.status}"
        if status < 400:
            ans = await resp.json()
            return ans if isinstance(ans, list) else ans["accessionId"], schema


async def post_object_json(sess, schema, submission_id, filename):
    """Post & put one metadata object within session, returns accessionId.

    :param sess: HTTP session in which request call is made
    :param schema: name of the schema (submission) used for testing
    :param filename: name of the file used for testing.
    """
    request_data = await create_request_json_data(schema, filename)
    async with sess.post(f"{objects_url}/{schema}", params={"submission": submission_id}, data=request_data) as resp:
        LOG.debug(f"Adding new object to {schema}, via JSON file {filename}")
        assert resp.status == 201, f"HTTP Status code error, got {resp.status}"
        ans = await resp.json()
        return ans["accessionId"]


async def delete_object(sess, schema, accession_id):
    """Delete metadata object within session.

    :param sess: HTTP session in which request call is made
    :param schema: name of the schema (submission) used for testing
    :param accession_id: id of the object
    """
    async with sess.delete(f"{objects_url}/{schema}/{accession_id}") as resp:
        LOG.debug(f"Deleting object {accession_id} from {schema}")
        assert resp.status == 204, f"HTTP Status code error, got {resp.status}"


async def post_draft(sess, schema, submission_id, filename):
    """Post one draft metadata object within session, returns accessionId.

    :param sess: HTTP session in which request call is made
    :param schema: name of the schema (submission) used for testing
    :param filename: name of the file used for testing.
    """
    request_data = await create_request_data(schema, filename)
    async with sess.post(f"{drafts_url}/{schema}", params={"submission": submission_id}, data=request_data) as resp:
        LOG.debug(f"Adding new draft object to {schema}, via XML file {filename}")
        assert resp.status == 201, f"HTTP Status code error, got {resp.status}"
        ans = await resp.json()
        return ans["accessionId"]


async def post_draft_json(sess, schema, submission_id, filename):
    """Post & put one metadata object within session, returns accessionId.

    :param sess: HTTP session in which request call is made
    :param schema: name of the schema (submission) used for testing
    :param filename: name of the file used for testing.
    """
    request_data = await create_request_json_data(schema, filename)
    async with sess.post(f"{drafts_url}/{schema}", params={"submission": submission_id}, data=request_data) as resp:
        LOG.debug(f"Adding new draft object to {schema}, via JSON file {filename}")
        assert resp.status == 201, f"HTTP Status code error, got {resp.status}"
        ans = await resp.json()
        return ans["accessionId"]


async def get_draft(sess, schema, draft_id, expected_status=200):
    """Get and return a drafted metadata object.

    :param sess: HTTP session in which request call is made
    :param schema: name of the schema (submission) used for testing
    :param draft_id: id of the draft
    """
    async with sess.get(f"{drafts_url}/{schema}/{draft_id}") as resp:
        LOG.debug(f"Checking that {draft_id} JSON exists")
        assert resp.status == expected_status, f"HTTP Status code error, got {resp.status}"
        ans = await resp.json()
        return json.dumps(ans)


async def put_draft(sess, schema, draft_id, update_filename):
    """Put one metadata object within session, returns accessionId.

    :param sess: HTTP session in which request call is made
    :param schema: name of the schema (submission) used for testing
    :param draft_id: id of the draft
    :param update_filename: name of the file used to use for updating data.
    """
    request_data = await create_request_json_data(schema, update_filename)
    async with sess.put(f"{drafts_url}/{schema}/{draft_id}", data=request_data) as resp:
        LOG.debug(f"Replace draft object in {schema}")
        assert resp.status == 200, f"HTTP Status code error, got {resp.status}"
        ans_put = await resp.json()
        assert ans_put["accessionId"] == draft_id, "accession ID error"
        return ans_put["accessionId"]


async def put_object_json(sess, schema, accession_id, update_filename):
    """Put one metadata object within session, returns accessionId.

    :param sess: HTTP session in which request call is made
    :param schema: name of the schema (submission) used for testing
    :param draft_id: id of the draft
    :param update_filename: name of the file used to use for updating data.
    """
    request_data = await create_request_json_data(schema, update_filename)
    async with sess.put(f"{objects_url}/{schema}/{accession_id}", data=request_data) as resp:
        LOG.debug(f"Try to replace object in {schema}")
        assert resp.status == 415, f"HTTP Status code error, got {resp.status}"


async def patch_object_json(sess, schema, accession_id, update_filename):
    """Patch one metadata object within session, returns accessionId.

    :param sess: HTTP session in which request call is made
    :param schema: name of the schema (submission) used for testing
    :param draft_id: id of the draft
    :param update_filename: name of the file used to use for updating data.
    """
    request_data = await create_request_json_data(schema, update_filename)
    async with sess.patch(f"{objects_url}/{schema}/{accession_id}", data=request_data) as resp:
        LOG.debug(f"Try to patch object in {schema}")
        assert resp.status == 200, f"HTTP Status code error, got {resp.status}"
        ans_put = await resp.json()
        assert ans_put["accessionId"] == accession_id, "accession ID error"
        return ans_put["accessionId"]


async def put_object_xml(sess, schema, accession_id, update_filename):
    """Put one metadata object within session, returns accessionId.

    :param sess: HTTP session in which request call is made
    :param schema: name of the schema (submission) used for testing
    :param draft_id: id of the draft
    :param update_filename: name of the file used to use for updating data.
    """
    request_data = await create_request_data(schema, update_filename)
    async with sess.put(f"{objects_url}/{schema}/{accession_id}", data=request_data) as resp:
        LOG.debug(f"Replace object with XML data in {schema}")
        assert resp.status == 200, f"HTTP Status code error, got {resp.status}"
        ans_put = await resp.json()
        assert ans_put["accessionId"] == accession_id, "accession ID error"
        return ans_put["accessionId"]


async def patch_draft(sess, schema, draft_id, update_filename):
    """Patch one metadata object within session, return accessionId.

    :param sess: HTTP session in which request call is made
    :param schema: name of the schema (submission) used for testing
    :param draft_id: id of the draft
    :param update_filename: name of the file used to use for updating data.
    """
    request_data = await create_request_json_data(schema, update_filename)
    async with sess.patch(f"{drafts_url}/{schema}/{draft_id}", data=request_data) as resp:
        LOG.debug(f"Update draft object in {schema}")
        assert resp.status == 200, f"HTTP Status code error, got {resp.status}"
        ans_put = await resp.json()
        assert ans_put["accessionId"] == draft_id, "accession ID error"
        return ans_put["accessionId"]


async def delete_draft(sess, schema, draft_id):
    """Delete metadata object within session.

    :param sess: HTTP session in which request call is made
    :param schema: name of the schema (submission) used for testing
    :param draft_id: id of the draft
    """
    async with sess.delete(f"{drafts_url}/{schema}/{draft_id}") as resp:
        LOG.debug(f"Deleting draft object {draft_id} from {schema}")
        assert resp.status == 204, f"HTTP Status code error, got {resp.status}"


async def post_template_json(sess, schema, filename, project_id):
    """Post one metadata object within session, returns accessionId.

    :param sess: HTTP session in which request call is made
    :param schema: name of the schema (submission) used for testing
    :param filename: name of the file used for testing.
    :param project_id: id of the project the template belongs to
    """
    request_data = await create_request_json_data(schema, filename)
    request_data = json.loads(request_data)
    if type(request_data) is list:
        for rd in request_data:
            rd["projectId"] = project_id
    else:
        request_data["projectId"] = project_id
    request_data = json.dumps(request_data)
    async with sess.post(f"{templates_url}/{schema}", data=request_data) as resp:
        LOG.debug(f"Adding new template object to {schema}, via JSON file {filename}")
        ans = await resp.json()
        assert resp.status == 201, f"HTTP Status code error, got {resp.status}"
        if isinstance(ans, list):
            return ans
        else:
            return ans["accessionId"]


async def get_templates(sess, project_id):
    """Get templates from project.

    :param sess: HTTP session in which request call is made
    :param project_id: id of the project the template belongs to
    """
    async with sess.get(f"{templates_url}?projectId={project_id}") as resp:
        LOG.debug(f"Requesting templates from project={project_id}")
        assert resp.status == 200, f"HTTP Status code error, got {resp.status}"
        ans = await resp.json()
        LOG.debug(f"Received {len(ans)} templates")
        return ans


async def get_template(sess, schema, template_id):
    """Get and return a drafted metadata object.

    :param sess: HTTP session in which request call is made
    :param schema: name of the schema (submission) used for testing
    :param template_id: id of the draft
    """
    async with sess.get(f"{templates_url}/{schema}/{template_id}") as resp:
        LOG.debug(f"Checking that {template_id} JSON exists")
        assert resp.status == 200, f"HTTP Status code error, got {resp.status}"
        ans = await resp.json()
        return json.dumps(ans)


async def patch_template(sess, schema, template_id, update_filename):
    """Patch one metadata object within session, return accessionId.

    :param sess: HTTP session in which request call is made
    :param schema: name of the schema (submission) used for testing
    :param template_id: id of the draft
    :param update_filename: name of the file used to use for updating data.
    """
    request_data = await create_request_json_data(schema, update_filename)
    async with sess.patch(f"{templates_url}/{schema}/{template_id}", data=request_data) as resp:
        LOG.debug(f"Update draft object in {schema}")
        assert resp.status == 200, f"HTTP Status code error, got {resp.status}"
        ans_put = await resp.json()
        assert ans_put["accessionId"] == template_id, "accession ID error"
        return ans_put["accessionId"]


async def delete_template(sess, schema, template_id):
    """Delete metadata object within session.

    :param sess: HTTP session in which request call is made
    :param schema: name of the schema (submission) used for testing
    :param template_id: id of the draft
    """
    async with sess.delete(f"{templates_url}/{schema}/{template_id}") as resp:
        LOG.debug(f"Deleting template object {template_id} from {schema}")
        assert resp.status == 204, f"HTTP Status code error, got {resp.status}"


async def post_submission(sess, data):
    """Post one object submission within session, returns submissionId.

    :param sess: HTTP session in which request call is made
    :param data: data used to update the submission
    """
    async with sess.post(f"{submissions_url}", data=json.dumps(data)) as resp:
        ans = await resp.json()
        assert resp.status == 201, f"HTTP Status code error {resp.status} {ans}"
        LOG.debug(f"Adding new submission {ans['submissionId']}")
        return ans["submissionId"]


async def patch_submission(sess, submission_id, data):
    """Patch one object submission within session, return submissionId.

    :param sess: HTTP session in which request call is made
    :param submission_id: id of the submission
    :param data: JSON object to use in PATCH call
    """
    async with sess.patch(f"{submissions_url}/{submission_id}", data=json.dumps(data)) as resp:
        LOG.debug(f"Updating submission {submission_id}")
        assert resp.status == 200, f"HTTP Status code error, got {resp.status}"
        ans_patch = await resp.json()
        assert ans_patch["submissionId"] == submission_id, "submission ID error"
        return ans_patch["submissionId"]


async def publish_submission(sess, submission_id):
    """Publish one object submission within session, return submissionId.

    :param sess: HTTP session in which request call is made
    :param submission_id: id of the submission
    """
    async with sess.patch(f"{publish_url}/{submission_id}") as resp:
        LOG.debug(f"Publishing submission {submission_id}")
        assert resp.status == 200, f"HTTP Status code error, got {resp.status}"
        ans = await resp.json()
        assert ans["submissionId"] == submission_id, "submission ID error"
        return ans["submissionId"]


async def delete_submission(sess, submission_id):
    """Delete object submission within session.

    :param sess: HTTP session in which request call is made
    :param submission_id: id of the submission
    """
    async with sess.delete(f"{submissions_url}/{submission_id}") as resp:
        LOG.debug(f"Deleting submission {submission_id}")
        assert resp.status == 204, f"HTTP Status code error, got {resp.status}"


async def delete_submission_publish(sess, submission_id):
    """Delete object submission within session.

    :param sess: HTTP session in which request call is made
    :param submission_id: id of the submission
    """
    async with sess.delete(f"{submissions_url}/{submission_id}") as resp:
        LOG.debug(f"Deleting submission {submission_id}")
        assert resp.status == 401, f"HTTP Status code error, got {resp.status}"


async def put_submission_doi(sess, submission_id, data):
    """Put doi into submission within session, returns submissionId.

    :param sess: HTTP session in which request call is made
    :param submission_id: id of the submission
    :param data: doi data used to update the submission
    :returns: Submission id for the submission inserted to database
    """
    async with sess.put(f"{submissions_url}/{submission_id}/doi", data=data) as resp:
        ans = await resp.json()
        assert resp.status == 200, f"HTTP Status code error {resp.status} {ans}"
        LOG.debug(f"Adding doi to submission {ans['submissionId']}")
        return ans["submissionId"]


async def create_submission(database, data):
    """Create new object submission to database.

    :param database: database client to perform db operations
    :param data: Data as dict to be saved to database
    :returns: Submission id for the submission inserted to database
    """
    submission_id = uuid4().hex
    LOG.info(f"Creating new submission {submission_id}")
    data["submissionId"] = submission_id
    data["text_name"] = " ".join(re.split("[\\W_]", data["name"]))
    data["drafts"] = []
    data["metadataObjects"] = []
    try:
        await database["submission"].insert_one(data)
        return submission_id

    except Exception as e:
        LOG.error(f"Submission creation failed due to {str(e)}")


async def delete_objects_metax_id(sess, database, collection, accession_id, metax_id):
    """Remove study or dataset metax ID from database and mocked Metax service.

    :param sess: HTTP session in which request call is made
    :param database: database client to perform db operations
    :param collection: Collection of the object to be manipulated
    :param accession_id: Accession id of the object to be manipulated
    :param metax_id: ID of metax dataset to be deleted
    """
    try:
        await database[collection].find_one_and_update({"accessionId": accession_id}, {"$set": {"metaxIdentifier": ""}})
    except Exception as e:
        LOG.error(f"Object update failed due to {str(e)}")
    try:
        await sess.delete(f"{metax_url}/{metax_id}")
    except Exception as e:
        LOG.error(f"Object deletion from mmocked Metax failed due to {str(e)}")


async def delete_user(sess, user_id):
    """Delete user object within session.

    :param sess: HTTP session in which request call is made
    :param user_id: id of the user (current)
    """
    async with sess.delete(f"{users_url}/{user_id}") as resp:
        LOG.debug(f"Deleting user {user_id} {await resp.text()}")
        assert resp.status == 204, f"HTTP Status code error, got {resp.status}"


def extract_submissions_object(res, accession_id, draft):
    """Extract object from submission metadataObjects with provided accessionId.

    :param res: JSON parsed responce from submission query request
    :param accession_id: accession ID of reviwed object
    :returns: dict of object entry in submission
    """
    object = "drafts" if draft else "metadataObjects"
    actual_res = next(obj for obj in res[object] if obj["accessionId"] == accession_id)
    return actual_res


async def check_submissions_object_patch(sess, submission_id, schema, accession_id, title, filename, draft=False):
    """Check that draft is added correctly to submission.

    Get draft or metadata object from the submission and assert with data
    returned from object endpoint itself.

    :param sess: HTTP session in which request call is made
    :param submission_id: id of the submission
    :param schema: name of the schema (submission) used for testing
    :param accession_id: accession ID of reviwed object
    :param title: title of reviwed object
    :param filename: name of the file used for inserting data
    :param draft: indication of object draft status, default False
    """
    sub_type = "Form" if filename.split(".")[-1] == "json" else filename.split(".")[-1].upper()
    async with sess.get(f"{submissions_url}/{submission_id}") as resp:
        res = await resp.json()
        try:
            actual = extract_submissions_object(res, accession_id, draft)
            expected = {
                "accessionId": accession_id,
                "schema": schema if not draft else f"draft-{schema}",
                "tags": {
                    "submissionType": sub_type,
                    "displayTitle": title,
                    "fileName": filename,
                },
            }
            if sub_type == "Form":
                del expected["tags"]["fileName"]
            assert actual == expected, "actual end expected data did not match"
        except StopIteration:
            pass
        return schema


# === Integration tests ===
async def test_crud_works(sess, schema, filename, submission_id):
    """Test REST API POST, GET and DELETE reqs.

    Tries to create new object, gets accession id and checks if correct
    resource is returned with that id. Finally deletes the object and checks it
    was deleted.

    :param sess: HTTP session in which request call is made
    :param schema: name of the schema (submission) used for testing
    :param filename: name of the file used for testing
    :param submission_id: id of the submission used to group submission
    """
    accession_id = await post_object(sess, schema, submission_id, filename)
    async with sess.get(f"{objects_url}/{schema}/{accession_id[0]}") as resp:
        LOG.debug(f"Checking that {accession_id[0]} JSON is in {schema}")
        assert resp.status == 200, f"HTTP Status code error, got {resp.status}"
        res = await resp.json()
        title = res["descriptor"].get("studyTitle", "") if schema == "study" else res.get("title", "")
    await check_submissions_object_patch(sess, submission_id, schema, accession_id[0], title, filename)
    async with sess.get(f"{objects_url}/{schema}/{accession_id[0]}?format=xml") as resp:
        LOG.debug(f"Checking that {accession_id[0]} XML is in {schema}")
        assert resp.status == 200, f"HTTP Status code error, got {resp.status}"

    await delete_object(sess, schema, accession_id[0])
    async with sess.get(f"{objects_url}/{schema}/{accession_id[0]}") as resp:
        LOG.debug(f"Checking that JSON object {accession_id[0]} was deleted")
        assert resp.status == 404, f"HTTP Status code error, got {resp.status}"
    async with sess.get(f"{objects_url}/{schema}/{accession_id[0]}?format=xml") as resp:
        LOG.debug(f"Checking that XML object {accession_id[0]} was deleted")
        assert resp.status == 404, f"HTTP Status code error, got {resp.status}"

    async with sess.get(f"{submissions_url}/{submission_id}") as resp:
        LOG.debug(f"Checking that object {accession_id[0]} was deleted from submission {submission_id}")
        res = await resp.json()
        expected_true = not any(d["accessionId"] == accession_id[0] for d in res["metadataObjects"])
        assert expected_true, f"object {accession_id[0]} still exists"


async def test_csv(sess, submission_id):
    """Test CRUD for a submitted CSV file.

    Test tries with good csv file first for sample object, after which we try with empty file.
    After this we try with study object which is not allowed.

    :param sess: HTTP session in which request call is made
    :param schema: name of the schema (submission) used for testing
    :param filename: name of the file used for testing
    :param submission_id: id of the submission used to group submission
    """
    _schema = "sample"
    _filename = "EGAformat.csv"
    samples = await post_object(sess, _schema, submission_id, _filename)
    # there are 3 rows and we expected to get 3rd
    assert len(samples[0]) == 3, f"expected nb of CSV entries does not match, we got: {len(samples[0])}"
    # _first_csv_row_id = accession_id[0][0]["accessionId"]
    first_sample = samples[0][0]["accessionId"]

    async with sess.get(f"{objects_url}/{_schema}/{first_sample}") as resp:
        LOG.debug(f"Checking that {first_sample} JSON is in {_schema}")
        assert resp.status == 200, f"HTTP Status code error, got {resp.status}"
        res = await resp.json()
        title = res.get("title", "")
    await check_submissions_object_patch(sess, submission_id, _schema, samples, title, _filename)

    await delete_object(sess, _schema, first_sample)
    async with sess.get(f"{objects_url}/{_schema}/{first_sample}") as resp:
        LOG.debug(f"Checking that JSON object {first_sample} was deleted")
        assert resp.status == 404, f"HTTP Status code error, got {resp.status}"

    async with sess.get(f"{submissions_url}/{submission_id}") as resp:
        LOG.debug(f"Checking that object {first_sample} was deleted from submission {submission_id}")
        res = await resp.json()
        expected_true = not any(d["accessionId"] == first_sample for d in res["metadataObjects"])
        assert expected_true, f"object {first_sample} still exists"

    _filename = "empty.csv"
    # status should be 400
    await post_object_expect_status(sess, _schema, submission_id, _filename, 400)

    _filename = "EGA_sample_w_issue.csv"
    # status should be 201 but we expect 3 rows, as the CSV has 4 rows one of which is empty
    samples_2 = await post_object_expect_status(sess, _schema, submission_id, _filename, 201)
    assert len(samples_2[0]) == 3, f"expected nb of CSV entries does not match, we got: {len(samples_2[0])}"

    for sample in samples_2[0] + samples[0][1:]:
        await delete_object(sess, _schema, sample["accessionId"])


async def test_put_objects(sess, submission_id):
    """Test PUT reqs.

    Tries to create new object, gets accession id and checks if correct
    resource is returned with that id. Try to use PUT with JSON and expect failure,
    try to use PUT with XML and expect success.

    :param sess: HTTP session in which request call is made
    :param submission_id: id of the submission used to group submission
    """
    accession_id = await post_object(sess, "study", submission_id, "SRP000539.xml")
    await put_object_json(sess, "study", accession_id[0], "SRP000539.json")
    await put_object_xml(sess, "study", accession_id[0], "SRP000539_put.xml")
    await check_submissions_object_patch(
        sess,
        submission_id,
        "study",
        accession_id,
        "Highly integrated epigenome maps in Arabidopsis - whole genome shotgun bisulfite sequencing",
        "SRP000539_put.xml",
    )
    await delete_object(sess, "study", accession_id[0])


async def test_crud_drafts_works(sess, schema, orginal_file, update_file, submission_id):
    """Test drafts REST API POST, PUT and DELETE reqs.

    Tries to create new draft object, gets accession id and checks if correct
    resource is returned with that id. Finally deletes the object and checks it
    was deleted.

    :param sess: HTTP session in which request call is made
    :param schema: name of the schema (submission) used for testing
    :param orginal_file: name of the file used for creating object.
    :param update_file: name of the file used for updating object.
    :param submission_id: id of the submission used to group submission objects
    """
    draft_id = await post_draft_json(sess, schema, submission_id, orginal_file)
    async with sess.get(f"{drafts_url}/{schema}/{draft_id}") as resp:
        assert resp.status == 200, f"HTTP Status code error, got {resp.status}"
        res = await resp.json()
        title = res["descriptor"]["studyTitle"] if schema == "study" else res.get("title", "")
    await check_submissions_object_patch(sess, submission_id, draft_id, schema, title, orginal_file, draft=True)

    accession_id = await put_draft(sess, schema, draft_id, update_file)
    async with sess.get(f"{drafts_url}/{schema}/{accession_id}") as resp:
        LOG.debug(f"Checking that {accession_id} JSON is in {schema}")
        assert resp.status == 200, f"HTTP Status code error, got {resp.status}"
        res = await resp.json()
        title = res["descriptor"]["studyTitle"] if schema == "study" else res.get("title", "")
    await check_submissions_object_patch(sess, submission_id, schema, accession_id, title, update_file, draft=True)

    await delete_draft(sess, schema, accession_id)
    async with sess.get(f"{drafts_url}/{schema}/{accession_id}") as resp:
        LOG.debug(f"Checking that JSON object {accession_id} was deleted")
        assert resp.status == 404, f"HTTP Status code error, got {resp.status}"

    async with sess.get(f"{submissions_url}/{submission_id}") as resp:
        LOG.debug(f"Checking that JSON object {accession_id} was deleted from submission {submission_id}")
        res = await resp.json()
        expected_true = not any(d["accessionId"] == accession_id for d in res["drafts"])
        assert expected_true, f"draft object {accession_id} still exists"


async def test_patch_drafts_works(sess, schema, orginal_file, update_file, submission_id):
    """Test REST API POST, PATCH and DELETE reqs.

    Tries to create put and patch object, gets accession id and
    checks if correct resource is returned with that id.
    Finally deletes the object and checks it was deleted.

    :param sess: HTTP session in which request call is made
    :param schema: name of the schema (submission) used for testing
    :param orginal_file: name of the file used for creating object.
    :param update_file: name of the file used for updating object.
    :param submission_id: id of the submission used to group submission objects
    """
    draft_id = await post_draft_json(sess, schema, submission_id, orginal_file)
    accession_id = await patch_draft(sess, schema, draft_id, update_file)
    async with sess.get(f"{drafts_url}/{schema}/{accession_id}") as resp:
        LOG.debug(f"Checking that {accession_id} JSON is in {schema}")
        res = await resp.json()
        title = res["descriptor"]["studyTitle"] if schema == "study" else res.get("title", None)
        assert res["centerName"] == "GEOM", "object centerName content mismatch"
        assert res["alias"] == "GSE10968", "object alias content mismatch"
        assert resp.status == 200, f"HTTP Status code error, got {resp.status}"
    await check_submissions_object_patch(sess, submission_id, schema, accession_id, title, update_file, draft=True)

    await delete_draft(sess, schema, accession_id)
    async with sess.get(f"{drafts_url}/{schema}/{accession_id}") as resp:
        LOG.debug(f"Checking that JSON object {accession_id} was deleted")
        assert resp.status == 404, f"HTTP Status code error, got {resp.status}"


async def test_querying_works(sess, submission_id):
    """Test query endpoint with working and failing query.

    :param sess: HTTP session in which request call is made
    :param submission_id: id of the submission used to group submission objects
    """
    files = await asyncio.gather(
        *[post_object(sess, schema, submission_id, filename) for schema, filename in test_xml_files]
    )

    queries = {
        "study": [
            ("studyTitle", "integrated"),
            ("studyType", "Other"),
            ("studyAbstract", "arabidopsis thaliana"),
            ("studyAttributes", "prjna107265"),
            ("studyAttributes", "parent_bioproject"),
        ],
        "sample": [
            ("title", "HapMap sample"),
            ("description", "human hapmap individual"),
            ("centerName", "hapmap"),
            ("sampleName", "homo sapiens"),
            ("scientificName", "homo sapiens"),
            ("sampleName", 9606),
        ],
        "run": [
            ("fileType", "srf"),
            ("experimentReference", "g1k-bgi-na18542"),
            ("experimentReference", "erx000037"),
        ],
        "experiment": [("studyReference", "1000Genomes project pilot")],
        "analysis": [
            ("fileType", "other"),
            ("studyReference", "HipSci___RNAseq___"),
            ("sampleReference", "HPSI0114i-eipl_3"),
        ],
    }

    async def do_one_query(schema, key, value, expected_status):
        async with sess.get(f"{objects_url}/{schema}?{key}={value}") as resp:
            assert resp.status == expected_status, f"HTTP Status code error, got {resp.status}"

    for schema, schema_queries in queries.items():
        LOG.debug(f"Querying {schema} collection with working params")
        await asyncio.gather(*[do_one_query(schema, key, value, 200) for key, value in schema_queries])
        LOG.debug("Querying {schema} collection with non-working params")
        invalid = "yoloswaggings"
        await asyncio.gather(*[do_one_query(schema, key, invalid, 404) for key, _ in schema_queries])

    await asyncio.gather(*[delete_object(sess, schema, accession_id) for accession_id, schema in files])


async def test_getting_all_objects_from_schema_works(sess, submission_id):
    """Check that /objects/study returns objects with correct pagination.

    :param sess: HTTP session in which request call is made
    :param submission_id: id of the submission used to group submission objects
    """
    # Add objects
    files = await asyncio.gather(*[post_object(sess, "sample", submission_id, "SRS001433.xml") for _ in range(13)])

    # Test default values
    async with sess.get(f"{objects_url}/sample") as resp:
        assert resp.status == 200
        ans = await resp.json()
        assert ans["page"]["page"] == 1
        assert ans["page"]["size"] == 10
        assert ans["page"]["totalPages"] == 2
        assert ans["page"]["totalObjects"] == 13, ans["page"]["totalObjects"]
        assert len(ans["objects"]) == 10

    # Test with custom pagination values
    async with sess.get(f"{objects_url}/sample?page=2&per_page=3") as resp:
        assert resp.status == 200
        ans = await resp.json()
        assert ans["page"]["page"] == 2
        assert ans["page"]["size"] == 3
        assert ans["page"]["totalPages"] == 5, ans["page"]["totalPages"]
        assert ans["page"]["totalObjects"] == 13, ans["page"]["totalObjects"]
        assert len(ans["objects"]) == 3

    # Test with wrong pagination values
    async with sess.get(f"{objects_url}/sample?page=-1") as resp:
        assert resp.status == 400
    async with sess.get(f"{objects_url}/sample?per_page=0") as resp:
        assert resp.status == 400

    # Delete objects
    await asyncio.gather(*[delete_object(sess, "sample", accession_id) for accession_id, _ in files])


async def test_metax_crud_with_xml(sess, submission_id):
    """Test Metax service with study and dataset xml files POST, PATCH, PUBLISH and DELETE reqs.

    :param sess: HTTP session in which request call is made
    :param submission_id: id of the submission where objects reside
    """
    # POST to object endpoint creates draft dataset in Metax for Study and Dataset
    ids = []
    xml_files = set()
    for schema, filename, update_filename in {
        ("study", "SRP000539.xml", "SRP000539_put.xml"),
        ("dataset", "dataset.xml", "dataset_put.xml"),
    }:
        accession_id, _ = await post_object(sess, schema, submission_id, filename)
        xml_files.add((schema, accession_id, update_filename))
        ids.append([schema, accession_id])

    for object in ids:
        schema, accession_id = object
        async with sess.get(f"{objects_url}/{schema}/{accession_id}") as resp:
            assert resp.status == 200, f"HTTP Status code error, got {resp.status}"
            res = await resp.json()
            try:
                metax_id = res["metaxIdentifier"]
            except KeyError:
                assert False, "Metax ID was not in response data"
        object.append(metax_id)
        async with sess.get(f"{metax_url}/{metax_id}", auth=auth) as metax_resp:
            assert metax_resp.status == 200, f"HTTP Status code error, got {metax_resp.status}"
            metax_res = await metax_resp.json()
            assert (
                res.get("doi", None) == metax_res["research_dataset"]["preferred_identifier"]
            ), "Object's DOI was not in Metax response data preferred_identifier"

    # PUT and PATCH to object endpoint updates draft dataset in Metax for Study and Dataset
    for schema, accession_id, filename in xml_files:
        await put_object_xml(sess, schema, accession_id, filename)

    for _, _, metax_id in ids:
        async with sess.get(f"{metax_url}/{metax_id}", auth=auth) as metax_resp:
            assert metax_resp.status == 200, f"HTTP Status code error, got {metax_resp.status}"
            metax_res = await metax_resp.json()
            assert (
                metax_res.get("date_modified", None) is not None
            ), f"Object with metax id {metax_res['identifier']} was not updated in Metax"

    # DELETE object from Metax
    for schema, accession_id, _ in xml_files:
        await delete_object(sess, schema, accession_id)

    for _, _, metax_id in ids:
        async with sess.get(f"{metax_url}/{metax_id}", auth=auth) as metax_resp:
            assert metax_resp.status == 404, f"HTTP Status code error - expected 404 Not Found, got {metax_resp.status}"


async def test_metax_crud_with_json(sess, submission_id):
    """Test Metax service with study and dataset json data POST, PATCH, PUBLISH and DELETE reqs.

    :param sess: HTTP session in which request call is made
    :param submission_id: id of the submission where objects reside
    """
    ids = []
    json_files = set()
    for schema, filename, update_filename in {
        ("study", "SRP000539.json", "patch.json"),
        ("dataset", "dataset.json", "dataset_patch.json"),
    }:
        accession_id = await post_object_json(sess, schema, submission_id, filename)
        json_files.add((schema, accession_id, filename, update_filename))
        ids.append([schema, accession_id])

    for object in ids:
        schema, accession_id = object
        async with sess.get(f"{objects_url}/{schema}/{accession_id}") as resp:
            assert resp.status == 200, f"HTTP Status code error, got {resp.status}"
            res = await resp.json()
            try:
                metax_id = res["metaxIdentifier"]
            except KeyError:
                assert False, "Metax ID was not in response data"
        object.append(metax_id)
        async with sess.get(f"{metax_url}/{metax_id}", auth=auth) as metax_resp:
            assert metax_resp.status == 200, f"HTTP Status code error, got {metax_resp.status}"
            metax_res = await metax_resp.json()
            assert (
                res.get("doi", None) == metax_res["research_dataset"]["preferred_identifier"]
            ), "Object's DOI was not in Metax response data preferred_identifier"

    for schema, accession_id, filename, _ in json_files:
        await put_object_json(sess, schema, accession_id, filename)
    for schema, accession_id, _, filename in json_files:
        await patch_object_json(sess, schema, accession_id, filename)

    for schema, accession_id, _, _ in json_files:
        await delete_object(sess, schema, accession_id)


async def test_metax_id_not_updated_on_patch(sess, submission_id):
    """Test that Metax id cannot be sent in patch.

    :param sess: HTTP session in which request call is made
    :param submission_id: id of the submission where objects reside
    """
    for schema, filename in {
        ("study", "SRP000539.json"),
        ("dataset", "dataset.json"),
    }:
        accession_id = await post_object_json(sess, schema, submission_id, filename)
        async with sess.patch(f"{objects_url}/{schema}/{accession_id}", data={"metaxIdentifier": "12345"}) as resp:
            LOG.debug(f"Trying to patch object in {schema}")
            assert resp.status == 400

            await delete_object(sess, schema, accession_id)


async def test_metax_publish_dataset(sess, submission_id):
    """Test publishing dataset to Metax service after submission(submission) is published.

    :param sess: HTTP session in which request call is made
    :param submission_id: id of the submission where objects reside
    """
    # POST to object endpoint creates draft dataset in Metax for Study and Dataset
    objects = []
    for schema, filename in {
        ("study", "SRP000539.xml"),
        ("dataset", "dataset.xml"),
    }:
        accession_id, _ = await post_object(sess, schema, submission_id, filename)
        objects.append([schema, accession_id])

    for object in objects:
        schema, object_id = object
        async with sess.get(f"{objects_url}/{schema}/{object_id}") as resp:
            assert resp.status == 200, f"HTTP Status code error, got {resp.status}"
            res = await resp.json()
            object.append(res["metaxIdentifier"])

    # Add DOI and publish the submission
    doi_data_raw = await create_request_json_data("doi", "test_doi.json")
    await put_submission_doi(sess, submission_id, doi_data_raw)
    await publish_submission(sess, submission_id)

    for schema, object_id, metax_id in objects:
        async with sess.get(f"{objects_url}/{schema}/{object_id}") as resp:
            assert resp.status == 200, f"HTTP Status code error, got {resp.status}"
            res = await resp.json()
            assert res["metaxIdentifier"] == metax_id

        async with sess.get(f"{metax_url}/{metax_id}") as metax_resp:
            assert metax_resp.status == 200, f"HTTP Status code error, got {metax_resp.status}"
            metax_res = await metax_resp.json()
            assert metax_res["state"] == "published"

            # this data is synced with /test_files/doi/test_doi.json
            # if data changes inside the file it must data must be reflected here
            expected_rd = json.loads(await create_request_json_data("metax", "research_dataset.json"))
            actual_rd = metax_res["research_dataset"]

            title = res["title"] if schema == "dataset" else res["descriptor"]["studyTitle"]
            description = res["description"] if schema == "dataset" else res["descriptor"]["studyAbstract"]

            assert actual_rd["title"]["en"] == title
            assert actual_rd["description"]["en"] == description
            assert actual_rd["creator"] == expected_rd["creator"]
            assert (
                actual_rd["access_rights"]["access_type"]["identifier"]
                == expected_rd["access_rights"]["access_type"]["identifier"]
            )
            assert actual_rd["contributor"] == expected_rd["contributor"]
            assert actual_rd["curator"] == expected_rd["curator"]
            assert actual_rd["issued"] == expected_rd["issued"]
            assert actual_rd["modified"] == expected_rd["modified"]
            assert actual_rd["other_identifier"][0]["notation"] == expected_rd["other_identifier"][0]["notation"]
            assert actual_rd["publisher"] == expected_rd["publisher"]
            assert actual_rd["rights_holder"] == expected_rd["rights_holder"]
            assert actual_rd["spatial"] == expected_rd["spatial"]
            assert actual_rd["temporal"] == expected_rd["temporal"]

    for _, _, metax_id in objects:
        # delete of published metax datasets is possible only from mocked metax for testing purpose
        # Metax service does not allow deleting published datasets
        await sess.delete(f"{metax_url}/{metax_id}", params={"test": "true"})


async def test_metax_publish_dataset_with_missing_metax_id(sess, database, submission_id):
    """Test publishing dataset to Metax service after submission(submission) is failed to create Metax draft dataset.

    Test will create study and dataset normally. After that imitating missing Metax connection will be done
    with deleting object's metax ID and making call to mocked Metax service to remove Metax dataset from drafts.
    Then objects will be published in metadata-submitter which should start a flow of creating draft dataset to Metax
    and only then publishing it.

    :param sess: HTTP session in which request call is made
    :param submission_id: id of the submission where objects reside
    """
    objects = []
    for schema, filename in {
        ("study", "SRP000539.xml"),
        ("dataset", "dataset.xml"),
    }:
        accession_id, _ = await post_object(sess, schema, submission_id, filename)
        async with sess.get(f"{objects_url}/{schema}/{accession_id}") as resp:
            res = await resp.json()
            metax_id = res["metaxIdentifier"]
        objects.append([schema, accession_id])
        await delete_objects_metax_id(sess, database, schema, accession_id, metax_id)
        async with sess.get(f"{objects_url}/{schema}/{accession_id}") as resp:
            res = await resp.json()
            assert res["metaxIdentifier"] == ""

    # Add DOI and publish the submission
    doi_data_raw = await create_request_json_data("doi", "test_doi.json")
    await put_submission_doi(sess, submission_id, doi_data_raw)
    await publish_submission(sess, submission_id)

    for schema, accession_id in objects:
        async with sess.get(f"{objects_url}/{schema}/{accession_id}") as resp:
            assert resp.status == 200, f"HTTP Status code error, got {resp.status}"
            res = await resp.json()
            assert res["metaxIdentifier"] != ""


async def test_crud_submissions_works(sess, project_id):
    """Test submissions REST api POST, GET, PATCH, PUBLISH and DELETE reqs.

    :param sess: HTTP session in which request call is made
    :param project_id: id of the project the submission belongs to
    """
    # Create new submission and check its creation succeeded
    submission_data = {
        "name": "Mock Submission",
        "description": "Mock Base submission to submission ops",
        "projectId": project_id,
    }
    submission_id = await post_submission(sess, submission_data)
    async with sess.get(f"{submissions_url}/{submission_id}") as resp:
        LOG.debug(f"Checking that submission {submission_id} was created")
        assert resp.status == 200, f"HTTP Status code error, got {resp.status}"

    # Create draft from test XML file and patch the draft into the newly created submission
    draft_id = await post_draft(sess, "sample", submission_id, "SRS001433.xml")
    async with sess.get(f"{submissions_url}/{submission_id}") as resp:
        LOG.debug(f"Checking that submission {submission_id} was patched")
        res = await resp.json()
        assert res["submissionId"] == submission_id, "expected submission id does not match"
        assert res["name"] == submission_data["name"], "expected submission name does not match"
        assert res["description"] == submission_data["description"], "submission description content mismatch"
        assert res["published"] is False, "submission is published, expected False"
        assert res["drafts"] == [
            {
                "accessionId": draft_id,
                "schema": "draft-sample",
                "tags": {
                    "submissionType": "XML",
                    "displayTitle": "HapMap sample from Homo sapiens",
                    "fileName": "SRS001433.xml",
                },
            }
        ], f'submission drafts content mismatch, {res["drafts"]}'
        assert res["metadataObjects"] == [], "there are objects in submission, expected empty"

    # Get the draft from the collection within this session and post it to objects collection
    draft_data = await get_draft(sess, "sample", draft_id)
    async with sess.post(f"{objects_url}/sample", params={"submission": submission_id}, data=draft_data) as resp:
        LOG.debug("Adding draft to actual objects")
        assert resp.status == 201, f"HTTP Status code error, got {resp.status}"
        ans = await resp.json()
        assert ans["accessionId"] != draft_id, "draft id does not match expected"
        accession_id = ans["accessionId"]

    async with sess.get(f"{submissions_url}/{submission_id}") as resp:
        LOG.debug(f"Checking that submission {submission_id} was patched")
        res = await resp.json()
        assert res["submissionId"] == submission_id, "expected submission id does not match"
        assert res["published"] is False, "submission is published, expected False"
        assert "datePublished" not in res.keys()
        assert res["drafts"] == [
            {
                "accessionId": draft_id,
                "schema": "draft-sample",
                "tags": {
                    "submissionType": "XML",
                    "displayTitle": "HapMap sample from Homo sapiens",
                    "fileName": "SRS001433.xml",
                },
            }
        ], f'submission drafts content mismatch, {res["drafts"]}'
        assert res["metadataObjects"] == [
            {
                "accessionId": accession_id,
                "schema": "sample",
                "tags": {"submissionType": "Form", "displayTitle": "HapMap sample from Homo sapiens"},
            }
        ], "submission metadataObjects content mismatch"

    # Add DOI for publishing the submission
    doi_data_raw = await create_request_json_data("doi", "test_doi.json")
    await put_submission_doi(sess, submission_id, doi_data_raw)

    # add a study and dataset for publishing a submission
    await post_object_json(sess, "study", submission_id, "SRP000539.json")
    await post_object(sess, "dataset", submission_id, "dataset.xml")

    submission_id = await publish_submission(sess, submission_id)

    await get_draft(sess, "sample", draft_id, 404)  # checking the draft was deleted after publication

    async with sess.get(f"{submissions_url}/{submission_id}") as resp:
        LOG.debug(f"Checking that submission {submission_id} was patched")
        res = await resp.json()
        assert res["submissionId"] == submission_id, "expected submission id does not match"
        assert res["published"] is True, "submission is not published, expected True"
        assert "datePublished" in res.keys()
        assert "extraInfo" in res.keys()
        assert res["drafts"] == [], "there are drafts in submission, expected empty"
        assert len(res["metadataObjects"]) == 3, "submission metadataObjects content mismatch"

    # Delete submission
    await delete_submission_publish(sess, submission_id)

    async with sess.get(f"{drafts_url}/sample/{draft_id}") as resp:
        LOG.debug(f"Checking that JSON object {accession_id} was deleted")
        assert resp.status == 404, f"HTTP Status code error, got {resp.status}"


async def test_crud_submissions_works_no_publish(sess, project_id):
    """Test submissions REST API POST, GET, PATCH, PUBLISH and DELETE reqs.

    :param sess: HTTP session in which request call is made
    :param project_id: id of the project the submission belongs to
    """
    # Create new submission and check its creation succeeded
    submission_data = {
        "name": "Mock Unpublished submission",
        "description": "test umpublished submission",
        "projectId": project_id,
    }
    submission_id = await post_submission(sess, submission_data)
    async with sess.get(f"{submissions_url}/{submission_id}") as resp:
        LOG.debug(f"Checking that submission {submission_id} was created")
        assert resp.status == 200, f"HTTP Status code error, got {resp.status}"

    # Create draft from test XML file and patch the draft into the newly created submission
    draft_id = await post_draft(sess, "sample", submission_id, "SRS001433.xml")
    async with sess.get(f"{submissions_url}/{submission_id}") as resp:
        LOG.debug(f"Checking that submission {submission_id} was patched")
        res = await resp.json()
        assert res["submissionId"] == submission_id, "expected submission id does not match"
        assert res["name"] == submission_data["name"], "expected submission name does not match"
        assert res["description"] == submission_data["description"], "submission description content mismatch"
        assert res["published"] is False, "submission is published, expected False"
        assert res["drafts"] == [
            {
                "accessionId": draft_id,
                "schema": "draft-sample",
                "tags": {
                    "submissionType": "XML",
                    "displayTitle": "HapMap sample from Homo sapiens",
                    "fileName": "SRS001433.xml",
                },
            }
        ], "submission drafts content mismatch"
        assert res["metadataObjects"] == [], "there are objects in submission, expected empty"

    # Get the draft from the collection within this session and post it to objects collection
    draft = await get_draft(sess, "sample", draft_id)
    async with sess.post(f"{objects_url}/sample", params={"submission": submission_id}, data=draft) as resp:
        LOG.debug("Adding draft to actual objects")
        assert resp.status == 201, f"HTTP Status code error, got {resp.status}"
        ans = await resp.json()
        assert ans["accessionId"] != draft_id, "draft id does not match expected"
        accession_id = ans["accessionId"]

    async with sess.get(f"{submissions_url}/{submission_id}") as resp:
        LOG.debug(f"Checking that submission {submission_id} was patched")
        res = await resp.json()
        assert res["submissionId"] == submission_id, "expected submission id does not match"
        assert res["published"] is False, "submission is published, expected False"
        assert res["drafts"] == [
            {
                "accessionId": draft_id,
                "schema": "draft-sample",
                "tags": {
                    "submissionType": "XML",
                    "displayTitle": "HapMap sample from Homo sapiens",
                    "fileName": "SRS001433.xml",
                },
            }
        ], "submission drafts content mismatch"
        assert res["metadataObjects"] == [
            {
                "accessionId": accession_id,
                "schema": "sample",
                "tags": {"submissionType": "Form", "displayTitle": "HapMap sample from Homo sapiens"},
            }
        ], "submission metadataObjects content mismatch"

    # Delete submission
    await delete_submission(sess, submission_id)
    async with sess.get(f"{submissions_url}/{submission_id}") as resp:
        LOG.debug(f"Checking that submission {submission_id} was deleted")
        assert resp.status == 404, f"HTTP Status code error, got {resp.status}"


async def test_adding_doi_info_to_submission_works(sess, project_id):
    """Test that proper DOI info can be added to submission and bad DOI info cannot be.

    :param sess: HTTP session in which request call is made
    :param project_id: id of the project the submission belongs to
    """
    # Create new submission and check its creation succeeded
    submission_data = {
        "name": "DOI Submission",
        "description": "Mock Base submission for adding DOI info",
        "projectId": project_id,
    }
    submission_id = await post_submission(sess, submission_data)
    async with sess.get(f"{submissions_url}/{submission_id}") as resp:
        LOG.debug(f"Checking that submission {submission_id} was created")
        assert resp.status == 200, f"HTTP Status code error, got {resp.status}"

    # Get correctly formatted DOI info and patch it into the new submission successfully
    doi_data_raw = await create_request_json_data("doi", "test_doi.json")
    doi_data = json.loads(doi_data_raw)
    await put_submission_doi(sess, submission_id, doi_data_raw)

    async with sess.get(f"{submissions_url}/{submission_id}") as resp:
        LOG.debug(f"Checking that submission {submission_id} was patched")
        res = await resp.json()
        assert res["submissionId"] == submission_id, "expected submission id does not match"
        assert res["name"] == submission_data["name"], "expected submission name does not match"
        assert res["description"] == submission_data["description"], "submission description content mismatch"
        assert res["published"] is False, "submission is published, expected False"
        assert res["doiInfo"] == doi_data, "submission doi does not match"

    # Test that an incomplete DOI object fails to patch into the submission
    put_bad_doi = {"identifier": {}}
    async with sess.put(f"{submissions_url}/{submission_id}/doi", data=json.dumps(put_bad_doi)) as resp:
        LOG.debug(f"Tried updating submission {submission_id}")
        assert resp.status == 400, f"HTTP Status code error, got {resp.status}"
        res = await resp.json()
        assert res["detail"] == "Provided input does not seem correct for field: 'doiInfo'", "expected error mismatch"

    # Check the existing DOI info is not altered
    async with sess.get(f"{submissions_url}/{submission_id}") as resp:
        LOG.debug(f"Checking that submission {submission_id} was not patched with bad DOI")
        res = await resp.json()
        assert res["doiInfo"] == doi_data, "submission doi does not match"

    # Test that extraInfo cannot be altered
    patch_add_bad_doi = [{"op": "add", "path": "/extraInfo", "value": {"publisher": "something"}}]
    async with sess.patch(f"{submissions_url}/{submission_id}", data=json.dumps(patch_add_bad_doi)) as resp:
        LOG.debug(f"Tried updating submission {submission_id}")
        assert resp.status == 400, f"HTTP Status code error, got {resp.status}"
        res = await resp.json()
        detail = res["detail"]
        assert (
            detail == "Patch submission operation should be provided as a JSON object"
        ), f"error mismatch, got '{detail}'"

    # Delete submission
    await delete_submission(sess, submission_id)
    async with sess.get(f"{submissions_url}/{submission_id}") as resp:
        LOG.debug(f"Checking that submission {submission_id} was deleted")
        assert resp.status == 404, f"HTTP Status code error, got {resp.status}"


async def test_getting_paginated_submissions(sess, project_id):
    """Check that /submissions returns submissions with correct pagination.

    :param sess: HTTP session in which request call is made
    :param project_id: id of the project the submission belongs to
    """
    # Test default values
    async with sess.get(f"{submissions_url}?projectId={project_id}") as resp:
        # The submissions received here are from previous
        # tests where the submissions were not deleted
        assert resp.status == 200
        ans = await resp.json()
        assert ans["page"]["page"] == 1
        assert ans["page"]["size"] == 5
        assert ans["page"]["totalPages"] == 2
        assert ans["page"]["totalSubmissions"] == 8
        assert len(ans["submissions"]) == 5

    # Test with custom pagination values
    async with sess.get(f"{submissions_url}?page=2&per_page=3&projectId={project_id}") as resp:
        assert resp.status == 200
        ans = await resp.json()
        assert ans["page"]["page"] == 2
        assert ans["page"]["size"] == 3
        assert ans["page"]["totalPages"] == 3
        assert ans["page"]["totalSubmissions"] == 8
        assert len(ans["submissions"]) == 3

    # Test querying only published submissions
    async with sess.get(f"{submissions_url}?published=true&projectId={project_id}") as resp:
        assert resp.status == 200
        ans = await resp.json()
        assert ans["page"]["page"] == 1
        assert ans["page"]["size"] == 5
        assert ans["page"]["totalPages"] == 1
        assert ans["page"]["totalSubmissions"] == 2
        assert len(ans["submissions"]) == 2

    # Test querying only draft submissions
    async with sess.get(f"{submissions_url}?published=false&projectId={project_id}") as resp:
        assert resp.status == 200
        ans = await resp.json()
        assert ans["page"]["page"] == 1
        assert ans["page"]["size"] == 5
        assert ans["page"]["totalPages"] == 2
        assert ans["page"]["totalSubmissions"] == 6
        assert len(ans["submissions"]) == 5

    # Test with wrong pagination values
    async with sess.get(f"{submissions_url}?page=-1&projectId={project_id}") as resp:
        assert resp.status == 400
    async with sess.get(f"{submissions_url}?per_page=0&projectId={project_id}") as resp:
        assert resp.status == 400
    async with sess.get(f"{submissions_url}?published=asdf&projectId={project_id}") as resp:
        assert resp.status == 400


async def test_getting_submissions_filtered_by_name(sess, project_id):
    """Check that /submissions returns submissions filtered by name.

    :param sess: HTTP session in which request call is made
    :param project_id: id of the project the submission belongs to
    """
    names = [" filter new ", "_filter_", "-filter-", "_extra-", "_2021special_"]
    submissions = []
    for name in names:
        submission_data = {"name": f"Test{name}name", "description": "Test filtering name", "projectId": project_id}
        submissions.append(await post_submission(sess, submission_data))

    async with sess.get(f"{submissions_url}?name=filter&projectId={project_id}") as resp:
        ans = await resp.json()
        assert resp.status == 200, f"HTTP Status code error {resp.status} {ans}"
        assert ans["page"]["totalSubmissions"] == 3, f'Shold be 3 returned {ans["page"]["totalSubmissions"]}'

    async with sess.get(f"{submissions_url}?name=extra&projectId={project_id}") as resp:
        ans = await resp.json()
        assert resp.status == 200, f"HTTP Status code error {resp.status} {ans}"
        assert ans["page"]["totalSubmissions"] == 1

    async with sess.get(f"{submissions_url}?name=2021 special&projectId={project_id}") as resp:
        assert resp.status == 200
        ans = await resp.json()
        assert ans["page"]["totalSubmissions"] == 0

    async with sess.get(f"{submissions_url}?name=new extra&projectId={project_id}") as resp:
        assert resp.status == 200
        ans = await resp.json()
        assert ans["page"]["totalSubmissions"] == 2

    for submission in submissions:
        await delete_submission(sess, submission)


async def test_getting_submissions_filtered_by_date_created(sess, database, project_id):
    """Check that /submissions returns submissions filtered by date created.

    :param sess: HTTP session in which request call is made
    :param database: database client to perform db operations
    :param project_id: id of the project the submission belongs to
    """
    submissions = []
    format = "%Y-%m-%d %H:%M:%S"

    # Test dateCreated within a year
    # Create submissions with different dateCreated
    timestamps = ["2014-12-31 00:00:00", "2015-01-01 00:00:00", "2015-07-15 00:00:00", "2016-01-01 00:00:00"]
    for stamp in timestamps:
        submission_data = {
            "name": f"Test date {stamp}",
            "description": "Test filtering date",
            "dateCreated": datetime.strptime(stamp, format).timestamp(),
            "projectId": project_id,
        }
        submissions.append(await create_submission(database, submission_data))

    async with sess.get(
        f"{submissions_url}?date_created_start=2015-01-01&date_created_end=2015-12-31&projectId={project_id}"
    ) as resp:
        ans = await resp.json()
        assert resp.status == 200, f"returned status {resp.status}, error {ans}"
        assert ans["page"]["totalSubmissions"] == 2, f'Shold be 2 returned {ans["page"]["totalSubmissions"]}'

    # Test dateCreated within a month
    # Create submissions with different dateCreated
    timestamps = ["2013-01-31 00:00:00", "2013-02-02 00:00:00", "2013-03-29 00:00:00", "2013-04-01 00:00:00"]
    for stamp in timestamps:
        submission_data = {
            "name": f"Test date {stamp}",
            "description": "Test filtering date",
            "dateCreated": datetime.strptime(stamp, format).timestamp(),
            "projectId": project_id,
        }
        submissions.append(await create_submission(database, submission_data))

    async with sess.get(
        f"{submissions_url}?date_created_start=2013-02-01&date_created_end=2013-03-30&projectId={project_id}"
    ) as resp:
        ans = await resp.json()
        assert resp.status == 200, f"returned status {resp.status}, error {ans}"
        assert ans["page"]["totalSubmissions"] == 2, f'Shold be 2 returned {ans["page"]["totalSubmissions"]}'

    # Test dateCreated within a day
    # Create submissions with different dateCreated
    timestamps = [
        "2012-01-14 23:59:59",
        "2012-01-15 00:00:01",
        "2012-01-15 23:59:59",
        "2012-01-16 00:00:01",
    ]
    for stamp in timestamps:
        submission_data = {
            "name": f"Test date {stamp}",
            "description": "Test filtering date",
            "dateCreated": datetime.strptime(stamp, format).timestamp(),
            "projectId": project_id,
        }
        submissions.append(await create_submission(database, submission_data))

    async with sess.get(
        f"{submissions_url}?date_created_start=2012-01-15&date_created_end=2012-01-15&projectId={project_id}"
    ) as resp:
        ans = await resp.json()
        assert resp.status == 200, f"returned status {resp.status}, error {ans}"
        assert ans["page"]["totalSubmissions"] == 2, f'Shold be 2 returned {ans["page"]["totalSubmissions"]}'

    # Test parameters date_created_... and name together
    async with sess.get(
        f"{submissions_url}?name=2013&date_created_start=2012-01-01&date_created_end=2016-12-31&projectId={project_id}"
    ) as resp:
        ans = await resp.json()
        assert resp.status == 200, f"returned status {resp.status}, error {ans}"
        assert ans["page"]["totalSubmissions"] == 4, f'Shold be 4 returned {ans["page"]["totalSubmissions"]}'

    for submission in submissions:
        await delete_submission(sess, submission)


async def test_getting_submissions_filtered_by_date_modified(sess, database, project_id):
    """Check that /submissions returns submissions filtered by date modified.

    :param sess: HTTP session in which request call is made
    :param project_id: id of the project the submission belongs to
    """
    submissions = []
    format = "%Y-%m-%d %H:%M:%S"

    # Test lastModified within a year
    # Create submissions with different lastModified
    timestamps = ["2014-12-31 00:00:00", "2015-01-01 00:00:00", "2015-07-15 00:00:00", "2016-01-01 00:00:00"]
    for stamp in timestamps:
        submission_data = {
            "name": f"Test date {stamp}",
            "description": "Test filtering date",
            "lastModified": datetime.strptime(stamp, format).timestamp(),
            "projectId": project_id,
        }
        submissions.append(await create_submission(database, submission_data))

    async with sess.get(
        f"{submissions_url}?date_modified_start=2015-01-01&date_modified_end=2015-12-31&projectId={project_id}"
    ) as resp:
        ans = await resp.json()
        assert resp.status == 200, f"returned status {resp.status}, error {ans}"
        assert ans["page"]["totalSubmissions"] == 2, f'Shold be 2 returned {ans["page"]["totalSubmissions"]}'

    # Test lastModified within a month
    # Create submissions with different lastModified
    timestamps = ["2013-01-31 00:00:00", "2013-02-02 00:00:00", "2013-03-29 00:00:00", "2013-04-01 00:00:00"]
    for stamp in timestamps:
        submission_data = {
            "name": f"Test date {stamp}",
            "description": "Test filtering date",
            "lastModified": datetime.strptime(stamp, format).timestamp(),
            "projectId": project_id,
        }
        submissions.append(await create_submission(database, submission_data))

    async with sess.get(
        f"{submissions_url}?date_modified_start=2013-02-01&date_modified_end=2013-03-30&projectId={project_id}"
    ) as resp:
        ans = await resp.json()
        assert resp.status == 200, f"returned status {resp.status}, error {ans}"
        assert ans["page"]["totalSubmissions"] == 2, f'Shold be 2 returned {ans["page"]["totalSubmissions"]}'

    # Test lastModified within a day
    # Create submissions with different lastModified
    timestamps = [
        "2012-01-14 23:59:59",
        "2012-01-15 00:00:01",
        "2012-01-15 23:59:59",
        "2012-01-16 00:00:01",
    ]
    for stamp in timestamps:
        submission_data = {
            "name": f"Test date {stamp}",
            "description": "Test filtering date",
            "lastModified": datetime.strptime(stamp, format).timestamp(),
            "projectId": project_id,
        }
        submissions.append(await create_submission(database, submission_data))

    async with sess.get(
        f"{submissions_url}?date_modified_start=2012-01-15&date_modified_end=2012-01-15&projectId={project_id}"
    ) as resp:
        ans = await resp.json()
        assert resp.status == 200, f"returned status {resp.status}, error {ans}"
        assert ans["page"]["totalSubmissions"] == 2, f'Shold be 2 returned {ans["page"]["totalSubmissions"]}'

    # Test parameters date_created_... and name together
    async with sess.get(
        f"{submissions_url}?name=2013&date_modified_start=2012-01-01&"
        f"date_modified_end=2016-12-31&projectId={project_id}"
    ) as resp:
        ans = await resp.json()
        assert resp.status == 200, f"returned status {resp.status}, error {ans}"
        assert ans["page"]["totalSubmissions"] == 4, f'Shold be 4 returned {ans["page"]["totalSubmissions"]}'

    for submission in submissions:
        await delete_submission(sess, submission)


async def test_crud_users_works(sess, project_id):
    """Test users REST API GET, PATCH and DELETE reqs.

    :param sess: HTTP session in which request call is made
    :param project_id: id of the project the submission belongs to
    """
    # Check user exists in database (requires an user object to be mocked)
    async with sess.get(f"{users_url}/{user_id}") as resp:
        LOG.debug(f"Reading user {user_id}")
        assert resp.status == 200, f"HTTP Status code error, got {resp.status}"

    # Add user to session and create a patch to add submission to user
    submission_not_published = {
        "name": "Mock User Submission",
        "description": "Mock submission for testing users",
        "projectId": project_id,
    }
    submission_id = await post_submission(sess, submission_not_published)

    async with sess.get(f"{submissions_url}/{submission_id}?projectId={project_id}") as resp:
        LOG.debug(f"Checking that submission {submission_id} was added")
        res = await resp.json()
        assert res["name"] == submission_not_published["name"]
        assert res["projectId"] == submission_not_published["projectId"]

    submission_published = {
        "name": "Another test Submission",
        "description": "Test published submission does not get deleted",
        "projectId": project_id,
    }
    publish_submission_id = await post_submission(sess, submission_published)

    # Add DOI for publishing the submission
    doi_data_raw = await create_request_json_data("doi", "test_doi.json")
    await put_submission_doi(sess, publish_submission_id, doi_data_raw)

    # add a study and dataset for publishing a submission
    await post_object_json(sess, "study", publish_submission_id, "SRP000539.json")
    await post_object(sess, "dataset", publish_submission_id, "dataset.xml")

    await publish_submission(sess, publish_submission_id)
    async with sess.get(f"{submissions_url}/{publish_submission_id}?projectId={project_id}") as resp:
        LOG.debug(f"Checking that submission {publish_submission_id} was published")
        res = await resp.json()
        assert res["published"] is True, "submission is not published, expected True"

    submission_not_published = {
        "name": "Delete Submission",
        "description": "Mock submission to delete while testing users",
        "projectId": project_id,
    }
    delete_submission_id = await post_submission(sess, submission_not_published)
    async with sess.get(f"{submissions_url}/{delete_submission_id}?projectId={project_id}") as resp:
        LOG.debug(f"Checking that submission {delete_submission_id} was added")
        res = await resp.json()
        assert res["name"] == submission_not_published["name"]
        assert res["projectId"] == submission_not_published["projectId"]
    await delete_submission(sess, delete_submission_id)
    async with sess.get(f"{submissions_url}/{delete_submission_id}?projectId={project_id}") as resp:
        LOG.debug(f"Checking that submission {delete_submission_id} was deleted")
        assert resp.status == 404

    template_id = await post_template_json(sess, "study", "SRP000539_template.json", project_id)
    await patch_template(sess, "study", template_id, "patch.json")
    async with sess.get(f"{templates_url}/study/{template_id}") as resp:
        LOG.debug(f"Checking that template: {template_id} was added")
        res = await resp.json()
        assert res["accessionId"] == template_id
        assert res["projectId"] == project_id
        assert res["identifiers"]["primaryId"] == "SRP000539"

    async with sess.get(f"{templates_url}?projectId={project_id}") as resp:
        LOG.debug("Checking that template display title was updated in separate templates list")
        res = await resp.json()
        assert res[0]["tags"]["displayTitle"] == "new name"

    await delete_template(sess, "study", template_id)
    async with sess.get(f"{templates_url}/study/{template_id}") as resp:
        LOG.debug(f"Checking that template {template_id} was deleted")
        assert resp.status == 404

    template_ids = await post_template_json(sess, "study", "SRP000539_list.json", project_id)
    assert len(template_ids) == 2, "templates could not be added as batch"
    templates = await get_templates(sess, project_id)

    assert len(templates) == 2, f"should be 2 templates, got {len(templates)}"
    assert templates[0]["schema"] == "template-study", "wrong template schema"

    # Delete user
    await delete_user(sess, user_id)
    # 401 means API is inaccessible thus session ended
    # this check is not needed but good to do
    async with sess.get(f"{users_url}/{user_id}") as resp:
        LOG.debug(f"Checking that user {user_id} was deleted")
        assert resp.status == 401, f"HTTP Status code error, got {resp.status}"


async def test_get_submissions(sess, submission_id: str, project_id: str):
    """Test submissions REST API GET .

    :param sess: HTTP session in which request call is made
    :param submission_id: id of the submission used to group submission objects
    :param project_id: id of the project the submission belongs to
    """
    async with sess.get(f"{submissions_url}?projectId={project_id}") as resp:
        LOG.debug(f"Reading submission {submission_id}")
        assert resp.status == 200, f"HTTP Status code error, got {resp.status}"
        response = await resp.json()
        LOG.error(response)
        assert len(response["submissions"]) == 1, len(response["submissions"])
        assert response["page"] == {"page": 1, "size": 5, "totalPages": 1, "totalSubmissions": 1}
        assert response["submissions"][0]["submissionId"] == submission_id


async def test_get_submissions_objects(sess, submission_id: str, project_id: str):
    """Test submissions REST API GET with objects.

    :param sess: HTTP session in which request call is made
    :param submission_id: id of the submission used to group submission objects
    :param project_id: id of the project the submission belongs to
    """
    accession_id = await post_object_json(sess, "study", submission_id, "SRP000539.json")
    async with sess.get(f"{submissions_url}?projectId={project_id}") as resp:
        LOG.debug(f"Reading submission {submission_id}")
        assert resp.status == 200, f"HTTP Status code error, got {resp.status}"
        response = await resp.json()
        assert len(response["submissions"]) == 1
        assert response["submissions"][0]["metadataObjects"][0]["accessionId"] == accession_id
        assert "tags" in response["submissions"][0]["metadataObjects"][0]
        assert response["submissions"][0]["metadataObjects"][0]["tags"]["submissionType"] == "Form"

    await delete_object(sess, "study", accession_id)


async def test_submissions_work(sess, submission_id):
    """Test actions in submission XML files.

    :param sess: HTTP session in which request call is made
    :param submission_id: id of the submission used to group submission objects
    """
    # Post original submission with two 'add' actions
    sub_files = [("submission", "ERA521986_valid.xml"), ("study", "SRP000539.xml"), ("sample", "SRS001433.xml")]
    submission_data = await create_multi_file_request_data(sub_files)

    async with sess.post(f"{submit_url}", params={"submission": submission_id}, data=submission_data) as resp:
        LOG.debug("Checking initial submission worked")
        assert resp.status == 200, f"HTTP Status code error, got {resp.status}"
        res = await resp.json()
        assert len(res) == 2, "expected 2 objects"
        assert res[0]["schema"] == "study", "expected first element to be study"
        assert res[1]["schema"] == "sample", "expected second element to be sample"
        study_access_id = res[0]["accessionId"]
        sample_access_id = res[1]["accessionId"]

    # Sanity check that the study object was inserted correctly before modifying it
    async with sess.get(f"{objects_url}/study/{study_access_id}") as resp:
        LOG.debug("Sanity checking that previous object was added correctly")
        assert resp.status == 200, f"HTTP Status code error, got {resp.status}"
        res = await resp.json()
        assert res["accessionId"] == study_access_id, "study accession id does not match"
        assert res["alias"] == "GSE10966", "study alias does not match"
        assert res["descriptor"]["studyTitle"] == (
            "Highly integrated epigenome maps in Arabidopsis - whole genome shotgun bisulfite sequencing"
        ), "study title does not match"
        metax_id = res.get("metaxIdentifier", None)
        doi = res.get("doi", None)
        assert metax_id is not None
        assert doi is not None

    # check that objects are added to submission
    async with sess.get(f"{submissions_url}/{submission_id}") as resp:
        LOG.debug(f"Checking that submission {submission_id} was patched")
        res = await resp.json()
        expected_study = {
            "accessionId": study_access_id,
            "schema": "study",
            "tags": {
                "submissionType": "XML",
                "displayTitle": (
                    "Highly integrated epigenome maps in Arabidopsis - whole genome shotgun bisulfite sequencing"
                ),
                "fileName": "SRP000539.xml",
            },
        }
        assert expected_study in res["metadataObjects"], "submission metadataObjects content mismatch"
        expected_sample = {
            "accessionId": sample_access_id,
            "schema": "sample",
            "tags": {
                "submissionType": "XML",
                "displayTitle": "HapMap sample from Homo sapiens",
                "fileName": "SRS001433.xml",
            },
        }
        assert expected_sample in res["metadataObjects"], "submission metadataObjects content mismatch"

    # Give test file the correct accession id
    LOG.debug("Sharing the correct accession ID created in this test instance")
    mod_study = testfiles_root / "study" / "SRP000539_modified.xml"
    tree = ET.parse(mod_study)
    root = tree.getroot()
    for elem in root.iter("STUDY"):
        elem.set("accession", study_access_id)
    tree.write(mod_study, encoding="utf-8")

    # Post new submission that modifies previously added study object and validates it
    sub_files = [("submission", "ERA521986_modify.xml"), ("study", "SRP000539_modified.xml")]
    more_submission_data = await create_multi_file_request_data(sub_files)
    async with sess.post(f"{submit_url}", data=more_submission_data) as resp:
        LOG.debug("Checking object in initial submission was modified")
        assert resp.status == 200, f"HTTP Status code error, got {resp.status}"
        res = await resp.json()
        assert len(res) == 2, "expected 2 objects"
        new_study_access_id = res[0]["accessionId"]
        assert study_access_id == new_study_access_id

    # Check the modified object was inserted correctly
    async with sess.get(f"{objects_url}/study/{new_study_access_id}") as resp:
        LOG.debug("Checking that previous object was modified correctly")
        assert resp.status == 200, f"HTTP Status code error, got {resp.status}"
        res = await resp.json()
        assert res["accessionId"] == new_study_access_id, "study accession id does not match"
        assert res["alias"] == "GSE10966", "study alias does not match"
        assert res["descriptor"]["studyTitle"] == (
            "Different title for testing purposes"
        ), "updated study title does not match"
        assert res["metaxIdentifier"] == metax_id
        assert res["doi"] == doi

    # check that study is updated to submission
    async with sess.get(f"{submissions_url}/{submission_id}") as resp:
        LOG.debug(f"Checking that submission {submission_id} was patched")
        res = await resp.json()
        expected_study = {
            "accessionId": study_access_id,
            "schema": "study",
            "tags": {
                "submissionType": "XML",
                "displayTitle": "Different title for testing purposes",
                "fileName": "SRP000539_modified.xml",
            },
        }
        assert expected_study in res["metadataObjects"], "submission metadataObjects content mismatch"

    await delete_object(sess, "sample", sample_access_id)
    await delete_object(sess, "study", study_access_id)

    # Remove the accession id that was used for testing from test file
    LOG.debug("Sharing the correct accession ID created in this test instance")
    mod_study = testfiles_root / "study" / "SRP000539_modified.xml"
    tree = ET.parse(mod_study)
    root = tree.getroot()
    for elem in root.iter("STUDY"):
        del elem.attrib["accession"]
    tree.write(mod_study, encoding="utf-8")


async def test_minimal_json_publication(sess, project_id):
    """Test minimal publication workflow with json submissions.

    :param sess: HTTP session in which request call is made
    :param project_id: id of the project the submission belongs to
    """
    submission = {
        "name": "Minimal json publication",
        "description": "Testing json publication with new doi endpoint",
        "projectId": project_id,
    }
    submission_id = await post_submission(sess, submission)

    await post_object_json(sess, "study", submission_id, "SRP000539.json")
    doi_data_raw = await create_request_json_data("doi", "test_doi.json")
    await put_submission_doi(sess, submission_id, doi_data_raw)
    await publish_submission(sess, submission_id)

    async with sess.get(f"{submissions_url}/{submission_id}") as resp:
        LOG.debug(f"Checking that submission {submission_id} was published")
        res = await resp.json()
        assert res["submissionId"] == submission_id, "expected submission id does not match"
        assert res["published"] is True, "submission is published, expected False"


async def test_health_check(sess):
    """Test the health check endpoint.

    :param sess: HTTP session in which request call is made
    """
    async with sess.get(f"{base_url}/health") as resp:
        LOG.debug("Checking that health status is ok")
        assert resp.status == 200, f"HTTP Status code error, got {resp.status}"
        res = await resp.json()
        assert res["status"] == "Ok"
        assert res["services"]["database"]["status"] == "Ok"


async def main(url):
    """Launch different test tasks and run them."""

    # When there's an exception in the main loop, it gets closed
    # So here's a loop just for the DB operations to run after tests are completed
    # db_loop = asyncio.new_event_loop()

    mongo = Mongo(url)
    database = mongo.db

    async with aiohttp.ClientSession() as sess:

        LOG.debug("=== Login other mock user ===")
        await login(sess, other_test_user, other_test_user_given, other_test_user_family)
        user_data = await get_user_data(sess)
        project_id = user_data["projects"][0]["projectId"]

        # Test add, modify, validate and release action with submissions
        # added to validate that objects belong to a specific user
        LOG.debug("=== Testing actions within submissions ===")
        submission_submission = {
            "name": "submission test 1",
            "description": "submission test submission 1",
            "projectId": project_id,
        }
        submission_submission_id = await post_submission(sess, submission_submission)
        await test_get_submissions(sess, submission_submission_id, project_id)
        await test_get_submissions_objects(sess, submission_submission_id, project_id)
        await test_submissions_work(sess, submission_submission_id)

    async with aiohttp.ClientSession() as sess:
        LOG.debug("=== Login mock user ===")
        await login(sess, test_user, test_user_given, test_user_family)
        user_data = await get_user_data(sess)
        project_id = user_data["projects"][0]["projectId"]

        # Test adding and getting objects
        LOG.debug("=== Testing basic CRUD operations ===")
        basic_submission = {
            "name": "basic test",
            "description": "basic test submission",
            "projectId": project_id,
        }
        basic_submission_id = await post_submission(sess, basic_submission)

        # test XML files
        for schema, file in test_xml_files:
            await test_crud_works(sess, schema, file, basic_submission_id)

        # test CSV files
        await test_csv(sess, basic_submission_id)

        put_object_submission = {
            "name": "test put object",
            "description": "put object test submission",
            "projectId": project_id,
        }
        put_object_submission = await post_submission(sess, put_object_submission)

        await test_put_objects(sess, put_object_submission)

        # Test adding and getting draft objects
        LOG.debug("=== Testing basic CRUD drafts operations ===")
        draft_submission = {
            "name": "basic test draft",
            "description": "basic test draft submission",
            "projectId": project_id,
        }
        draft_submission_id = await post_submission(sess, draft_submission)

        for schema, file, file2 in test_json_files:
            await test_crud_drafts_works(sess, schema, file, file2, draft_submission_id)

        # Test patch and put
        LOG.debug("=== Testing patch and put drafts operations ===")
        await test_crud_drafts_works(sess, "sample", "SRS001433.json", "put.json", draft_submission_id)
        await test_patch_drafts_works(sess, "study", "SRP000539.json", "patch.json", draft_submission_id)

        # Test queries
        LOG.debug("=== Testing queries ===")
        query_submission = {
            "name": "basic test query",
            "description": "basic test query submission",
            "projectId": project_id,
        }
        query_submission_id = await post_submission(sess, query_submission)
        await test_querying_works(sess, query_submission_id)

        # Test /objects/study endpoint for query pagination
        LOG.debug("=== Testing getting all objects & pagination ===")
        pagination_submission = {
            "name": "basic test pagination",
            "description": "basic test pagination submission",
            "projectId": project_id,
        }
        pagination_submission_id = await post_submission(sess, pagination_submission)
        await test_getting_all_objects_from_schema_works(sess, pagination_submission_id)

        # Test creating, reading, updating and deleting submissions
        LOG.debug("=== Testing basic CRUD submission operations ===")
        await test_crud_submissions_works(sess, project_id)
        await test_crud_submissions_works_no_publish(sess, project_id)
        await test_adding_doi_info_to_submission_works(sess, project_id)

        # Test creating a submission, with minimal required objects + DOI for publishing
        LOG.debug("=== Testing minimal JSON submission ===")
        await test_minimal_json_publication(sess, project_id)

        # Test getting a list of submissions and draft templates owned by the user
        LOG.debug("=== Testing getting submissions, draft submissions and draft templates with pagination ===")
        await test_getting_paginated_submissions(sess, project_id)
        LOG.debug("=== Testing getting submissions filtered with name and date created ===")
        await test_getting_submissions_filtered_by_name(sess, project_id)
        await test_getting_submissions_filtered_by_date_created(sess, database, project_id)
        await test_getting_submissions_filtered_by_date_modified(sess, database, project_id)

        # Test objects study and dataset are connecting to metax and saving metax id to db
        LOG.debug("=== Testing Metax integration related basic CRUD operations for study and dataset ===")
        metax_submission = {
            "name": "Metax testing submission",
            "description": "Metax crud testing submission",
            "projectId": project_id,
        }
        metax_submission_id = await post_submission(sess, metax_submission)
        await test_metax_crud_with_xml(sess, metax_submission_id)
        await test_metax_crud_with_json(sess, metax_submission_id)
        await test_metax_id_not_updated_on_patch(sess, metax_submission_id)
        await test_metax_publish_dataset(sess, metax_submission_id)
        metax_submission = {
            "name": "Metax testing publishing submission",
            "description": "Metax publishing testing submission",
            "projectId": project_id,
        }
        metax_submission_id = await post_submission(sess, metax_submission)
        await test_metax_publish_dataset_with_missing_metax_id(sess, database, metax_submission_id)

        # Test add, modify, validate and release action with submissions
        LOG.debug("=== Testing actions within submissions ===")
        submission_submission = {
            "name": "submission test",
            "description": "submission test submission",
            "projectId": project_id,
        }
        submission_submission_id = await post_submission(sess, submission_submission)
        await test_submissions_work(sess, submission_submission_id)

        # Test health status check
        LOG.debug("=== Testing health status check ===")
        await test_health_check(sess)

        # Test reading, updating and deleting users
        # this needs to be done last as it deletes users
        LOG.debug("=== Testing basic CRUD user operations ===")
        await test_crud_users_works(sess, project_id)


async def clear_metax_cache():
    """Clear metax cache."""
    async with aiohttp.ClientSession() as sess:
<<<<<<< HEAD
        await sess.post(f"{metax_url}/purge")
=======
        await login(sess, other_test_user, other_test_user_given, other_test_user_family)
        await delete_user(sess, user_id)
        async with sess.get(f"{users_url}/{user_id}") as resp:
            LOG.debug(f"Reading user {user_id}")
            assert resp.status == 401, f"HTTP Status code error, got {resp.status}"
>>>>>>> 6cd7ba67


if __name__ == "__main__":
    if TLS:
        _params = "?tls=true&tlsCAFile=./config/cacert&tlsCertificateKeyFile=./config/combined"
        url = f"mongodb://{AUTHDB}:{AUTHDB}@{HOST}/{DATABASE}{_params}&authSource=admin"
    else:
        url = f"mongodb://{AUTHDB}:{AUTHDB}@{HOST}/{DATABASE}?authSource=admin"

    try:
        asyncio.run(Mongo(url).recreate_db())
        asyncio.run(main(url))
    finally:
        # Clean up after tests are done
        LOG.info("Cleaning up DB")
        asyncio.run(Mongo(url).drop_db())
        asyncio.run(clear_metax_cache())<|MERGE_RESOLUTION|>--- conflicted
+++ resolved
@@ -2071,15 +2071,7 @@
 async def clear_metax_cache():
     """Clear metax cache."""
     async with aiohttp.ClientSession() as sess:
-<<<<<<< HEAD
         await sess.post(f"{metax_url}/purge")
-=======
-        await login(sess, other_test_user, other_test_user_given, other_test_user_family)
-        await delete_user(sess, user_id)
-        async with sess.get(f"{users_url}/{user_id}") as resp:
-            LOG.debug(f"Reading user {user_id}")
-            assert resp.status == 401, f"HTTP Status code error, got {resp.status}"
->>>>>>> 6cd7ba67
 
 
 if __name__ == "__main__":
