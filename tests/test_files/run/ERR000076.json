{
  "alias": "BGI-FC304RWAAXX",
  "title": "Run",
  "runDate": "2008-07-08T00:00:00.000+01:00",
  "runCenter": "BGI",
  "centerName": "BGI",
  "identifiers": {
    "primaryId": "ERR000076",
    "submitterId": {
      "namespace": "BGI",
      "value": "BGI-FC304RWAAXX"
    }
  },
<<<<<<< HEAD
  "experimentRef": [{
    "refname": "g1k-bgi-NA18542-HUMsgR2ACDECBPE",
    "refcenter": "BGI",
    "accessionId": "ERX000037",
    "identifiers": {
      "primaryId": "ERX000037",
      "submitterId": {
        "namespace": "BGI",
        "value": "g1k-bgi-NA18542-HUMsgR2ACDECBPE"
      }
    }
  }],
=======
  "experimentRef": [
    {
      "refname": "g1k-bgi-NA18542-HUMsgR2ACDECBPE",
      "refcenter": "BGI",
      "accessionId": "ERX000037",
      "identifiers": {
        "primaryId": "ERX000037",
        "submitterId": {
          "namespace": "BGI",
          "value": "g1k-bgi-NA18542-HUMsgR2ACDECBPE"
        }
      }
    }
  ],
>>>>>>> 6cd7ba67
  "files": [
    {
      "filename": "ERA000/ERA000014/srf/BGI-FC304RWAAXX_5.srf",
      "filetype": "srf",
      "checksum": "3dfebb4b30211523853805439fbd7cec",
      "checksumMethod": "MD5",
      "readLabel": "test",
      "readType": "single"
    }
  ],
  "runAttributes": [
    {
      "tag": "run",
      "value": "FC304RWAAXX"
    },
    {
      "tag": "actual_read_length",
      "value": "102"
    },
    {
      "tag": "total_bases",
      "value": "798445800",
      "units": "bp"
    }
  ]
}<|MERGE_RESOLUTION|>--- conflicted
+++ resolved
@@ -11,20 +11,6 @@
       "value": "BGI-FC304RWAAXX"
     }
   },
-<<<<<<< HEAD
-  "experimentRef": [{
-    "refname": "g1k-bgi-NA18542-HUMsgR2ACDECBPE",
-    "refcenter": "BGI",
-    "accessionId": "ERX000037",
-    "identifiers": {
-      "primaryId": "ERX000037",
-      "submitterId": {
-        "namespace": "BGI",
-        "value": "g1k-bgi-NA18542-HUMsgR2ACDECBPE"
-      }
-    }
-  }],
-=======
   "experimentRef": [
     {
       "refname": "g1k-bgi-NA18542-HUMsgR2ACDECBPE",
@@ -39,7 +25,6 @@
       }
     }
   ],
->>>>>>> 6cd7ba67
   "files": [
     {
       "filename": "ERA000/ERA000014/srf/BGI-FC304RWAAXX_5.srf",
