"""Test API endpoints from handlers module."""

from pathlib import Path
from unittest.mock import AsyncMock, call, patch
import time

import ujson
from aiohttp import FormData
from aiohttp.test_utils import AioHTTPTestCase, make_mocked_coro
from metadata_backend.api.handlers.object import ObjectAPIHandler
from metadata_backend.api.handlers.restapi import RESTAPIHandler
import aiohttp_session
from metadata_backend.server import init


class HandlersTestCase(AioHTTPTestCase):
    """API endpoint class test cases."""

    TESTFILES_ROOT = Path(__file__).parent / "test_files"

    async def get_application(self):
        """Retrieve web Application for test."""
        server = await init()
        return server

    async def setUpAsync(self):
        """Configure default values for testing and other modules.

        This patches used modules and sets default return values for their
        methods. Also sets up reusable test variables for different test
        methods.
        """
        self.app = await self.get_application()
        self.server = await self.get_server(self.app)
        self.client = await self.get_client(self.server)

        self.session_return = aiohttp_session.Session(
            "test-identity",
            new=True,
            data={},
        )

        self.session_return["access_token"] = "not-really-a-token"  # nosec
        self.session_return["at"] = time.time()
        self.session_return["user_info"] = "value"
        self.session_return["oidc_state"] = "state"

        self.aiohttp_session_get_session_mock = AsyncMock()
        self.aiohttp_session_get_session_mock.return_value = self.session_return
        self.p_get_sess_restapi = patch(
            "metadata_backend.api.handlers.restapi.aiohttp_session.get_session",
            self.aiohttp_session_get_session_mock,
        )

        await self.client.start_server()

        self.test_ega_string = "EGA123456"
        self.query_accessionId = ("EDAG3991701442770179",)
        self.page_num = 3
        self.page_size = 50
        self.total_objects = 150
        self.metadata_json = {
            "attributes": {"centerName": "GEO", "alias": "GSE10966", "accession": "SRP000539"},
            "accessionId": "EDAG3991701442770179",
        }
        path_to_xml_file = self.TESTFILES_ROOT / "study" / "SRP000539.xml"
        self.metadata_xml = path_to_xml_file.read_text()
        self.accession_id = "EGA123456"
        self.submission_id = "FOL12345678"
        self.project_id = "1001"
        self.test_submission = {
            "projectId": self.project_id,
            "submissionId": self.submission_id,
            "name": "mock submission",
            "description": "test mock submission",
            "published": False,
            "metadataObjects": [
                {"accessionId": "EDAG3991701442770179", "schema": "study"},
                {"accessionId": "EGA123456", "schema": "sample"},
            ],
            "drafts": [],
            "doiInfo": {"creators": [{"name": "Creator, Test"}]},
        }
        self.user_id = "USR12345678"
        self.test_user = {
            "userId": self.user_id,
            "name": "tester",
        }

        self._draf_doi_data = {
            "identifier": {
                "identifierType": "DOI",
                "doi": "https://doi.org/10.xxxx/yyyyy",
            },
            "types": {
                "bibtex": "misc",
                "citeproc": "collection",
                "schemaOrg": "Collection",
                "resourceTypeGeneral": "Collection",
            },
        }

        self.operator_config = {
            "read_metadata_object.side_effect": self.fake_operator_read_metadata_object,
            "query_metadata_database.side_effect": self.fake_operator_query_metadata_object,
            "create_metadata_object.side_effect": self.fake_operator_create_metadata_object,
            "delete_metadata_object.side_effect": self.fake_operator_delete_metadata_object,
            "update_metadata_object.side_effect": self.fake_operator_update_metadata_object,
            "replace_metadata_object.side_effect": self.fake_operator_replace_metadata_object,
            "create_metax_info.side_effect": self.fake_operator_create_metax_info,
        }
        self.xmloperator_config = {
            "read_metadata_object.side_effect": self.fake_xmloperator_read_metadata_object,
            "create_metadata_object.side_effect": self.fake_xmloperator_create_metadata_object,
            "replace_metadata_object.side_effect": self.fake_xmloperator_replace_metadata_object,
        }
        self.submissionoperator_config = {
            "create_submission.side_effect": self.fake_submissionoperator_create_submission,
            "read_submission.side_effect": self.fake_submissionoperator_read_submission,
            "delete_submission.side_effect": self.fake_submissionoperator_delete_submission,
            "check_object_in_submission.side_effect": self.fake_submissionoperator_check_object,
        }
        self.useroperator_config = {
            "create_user.side_effect": self.fake_useroperator_create_user,
            "read_user.side_effect": self.fake_useroperator_read_user,
            "filter_user.side_effect": self.fake_useroperator_filter_user,
        }

        self.doi_handler = {
            "create_draft.side_effect": self.fake_doi_create_draft,
            "set_state.side_effect": self.fake_doi_set_state,
            "delete.side_effect": self.fake_doi_delete,
        }

        RESTAPIHandler._handle_check_ownership = make_mocked_coro(True)
        ObjectAPIHandler._delete_metax_dataset = make_mocked_coro()

    async def tearDownAsync(self):
        """Cleanup mocked stuff."""

        await self.client.close()

    def create_submission_data(self, files):
        """Create request data from pairs of schemas and filenames."""
        data = FormData()
        for schema, filename in files:
            schema_path = "study" if schema == "fake" else schema
            path_to_file = self.TESTFILES_ROOT / schema_path / filename
            # Differentiate between xml and csv
            if filename[-3:] == "xml":
                data.add_field(
                    schema.upper(),
                    open(path_to_file.as_posix(), "r"),
                    filename=path_to_file.name,
                    content_type="text/xml",
                )
            elif filename[-3:] == "csv":
                # files = {schema.upper(): open(path_to_file.as_posix(), "r")}
                data.add_field(
                    schema.upper(),
                    open(path_to_file.as_posix(), "r"),
                    filename=path_to_file.name,
                    content_type="text/csv",
                )
        return data

    def get_file_data(self, schema, filename):
        """Read file contents as plain text."""
        path_to_file = self.TESTFILES_ROOT / schema / filename
        with open(path_to_file.as_posix(), mode="r") as csv_file:
            _reader = csv_file.read()
        return _reader

    async def fake_doi_create_draft(self, prefix):
        """."""
        return {"fullDOI": "10.xxxx/yyyyy", "dataset": "https://doi.org/10.xxxx/yyyyy"}

    async def fake_doi_set_state(self, data):
        """."""
        return {"fullDOI": "10.xxxx/yyyyy", "dataset": "https://doi.org/10.xxxx/yyyyy"}

    async def fake_doi_delete(self, doi):
        """."""
        return None

    async def fake_operator_read_metadata_object(self, schema_type, accession_id):
        """Fake read operation to return mocked JSON."""
        return (self.metadata_json, "application/json")

    async def fake_operator_query_metadata_object(self, schema_type, query, page_num, page_size, filtered_list):
        """Fake query operation to return list containing mocked JSON."""
        return ([self.metadata_json], self.page_num, self.page_size, self.total_objects)

    async def fake_xmloperator_read_metadata_object(self, schema_type, accession_id):
        """Fake read operation to return mocked xml."""
        return (self.metadata_xml, "text/xml")

    async def fake_xmloperator_create_metadata_object(self, schema_type, content):
        """Fake create operation to return mocked accessionId."""
        return {"accessionId": self.test_ega_string}

    async def fake_xmloperator_replace_metadata_object(self, schema_type, accession_id, content):
        """Fake replace operation to return mocked accessionId."""
        return {"accessionId": self.test_ega_string}

    async def fake_operator_create_metadata_object(self, schema_type, content):
        """Fake create operation to return mocked accessionId."""
        return {"accessionId": self.test_ega_string}

    async def fake_operator_update_metadata_object(self, schema_type, accession_id, content):
        """Fake update operation to return mocked accessionId."""
        return self.test_ega_string

    async def fake_operator_replace_metadata_object(self, schema_type, accession_id, content):
        """Fake replace operation to return mocked accessionId."""
        return {"accessionId": self.test_ega_string}

    async def fake_operator_delete_metadata_object(self, schema_type, accession_id):
        """Fake delete operation to await successful operation indicator."""
        return True

    async def fake_operator_create_metax_info(self, schema_type, accession_id, data):
        """Fake update operation to await successful operation indicator."""
        return True

    async def fake_submissionoperator_create_submission(self, content):
        """Fake create operation to return mocked submissionId."""
        return self.submission_id

    async def fake_submissionoperator_read_submission(self, submission_id):
        """Fake read operation to return mocked submission."""
        return self.test_submission

    async def fake_submissionoperator_delete_submission(self, submission_id):
        """Fake delete submission to await nothing."""
        return None

    async def fake_submissionoperator_check_object(self, schema_type, accession_id):
        """Fake check object in submission."""
        data = True, self.submission_id, False
        return data

    async def fake_useroperator_create_user(self, content):
        """Fake user operation to return mocked userId."""
        return self.user_id

    async def fake_useroperator_read_user(self, user_id):
        """Fake read operation to return mocked user."""
        return self.test_user

    async def fake_useroperator_filter_user(self, query, item_type, page, per_page):
        """Fake read operation to return mocked user."""
        return self.test_user[item_type], len(self.test_user[item_type])


class APIHandlerTestCase(HandlersTestCase):
    """Schema API endpoint class test cases."""

    async def test_correct_schema_types_are_returned(self):
        """Test API endpoint for all schema types."""
        with self.p_get_sess_restapi:
            response = await self.client.get("/schemas")
            response_text = await response.text()
            schema_types = [
                "submission",
                "study",
                "sample",
                "experiment",
                "run",
                "analysis",
                "dac",
                "policy",
                "dataset",
                "project",
            ]

            for schema_type in schema_types:
                self.assertIn(schema_type, response_text)

    async def test_correct_study_schema_are_returned(self):
        """Test API endpoint for study schema types."""
        with self.p_get_sess_restapi:
            response = await self.client.get("/schemas/study")
            response_text = await response.text()
            self.assertIn("study", response_text)
            self.assertNotIn("submission", response_text)

    async def test_raises_invalid_schema(self):
        """Test API endpoint for study schema types."""
        with self.p_get_sess_restapi:
            response = await self.client.get("/schemas/something")
            self.assertEqual(response.status, 404)

    async def test_raises_not_found_schema(self):
        """Test API endpoint for study schema types."""
        with self.p_get_sess_restapi:
            response = await self.client.get("/schemas/project")
            self.assertEqual(response.status, 400)
            resp_json = await response.json()
            self.assertEqual(resp_json["detail"], "The provided schema type could not be found. (project)")


class XMLSubmissionHandlerTestCase(HandlersTestCase):
    """Submission API endpoint class test cases."""

    async def setUpAsync(self):
        """Configure default values for testing and other modules.

        This patches used modules and sets default return values for their
        methods.
        """

        await super().setUpAsync()
        class_parser = "metadata_backend.api.handlers.xml_submission.XMLToJSONParser"
        self.patch_parser = patch(class_parser, spec=True)
        self.MockedParser = self.patch_parser.start()

        class_xmloperator = "metadata_backend.api.handlers.xml_submission.XMLOperator"
        self.patch_xmloperator = patch(class_xmloperator, **self.xmloperator_config, spec=True)
        self.MockedXMLOperator = self.patch_xmloperator.start()

    async def tearDownAsync(self):
        """Cleanup mocked stuff."""
        await super().tearDownAsync()
        self.patch_parser.stop()
        self.patch_xmloperator.stop()

    async def test_submit_endpoint_submission_does_not_fail(self):
        """Test that submission with valid SUBMISSION.xml does not fail."""
        with self.p_get_sess_restapi:
            files = [("submission", "ERA521986_valid.xml")]
            data = self.create_submission_data(files)
            response = await self.client.post("/submit", data=data)
            self.assertEqual(response.status, 200)
            self.assertEqual(response.content_type, "application/json")

    async def test_submit_endpoint_fails_without_submission_xml(self):
        """Test that basic POST submission fails with no submission.xml.

        User should also be notified for missing file.
        """
        with self.p_get_sess_restapi:
            files = [("analysis", "ERZ266973.xml")]
            data = self.create_submission_data(files)
            response = await self.client.post("/submit", data=data)
            failure_text = "There must be a submission.xml file in submission."
            self.assertEqual(response.status, 400)
            self.assertIn(failure_text, await response.text())

    async def test_submit_endpoint_fails_with_many_submission_xmls(self):
        """Test submission fails when there's too many submission.xml -files.

        User should be notified for submitting too many files.
        """
        with self.p_get_sess_restapi:
            files = [("submission", "ERA521986_valid.xml"), ("submission", "ERA521986_valid2.xml")]
            data = self.create_submission_data(files)
            response = await self.client.post("/submit", data=data)
            failure_text = "You should submit only one submission.xml file."
            self.assertEqual(response.status, 400)
            self.assertIn(failure_text, await response.text())

    async def test_validation_passes_for_valid_xml(self):
        """Test validation endpoint for valid xml."""
        with self.p_get_sess_restapi:
            files = [("study", "SRP000539.xml")]
            data = self.create_submission_data(files)
            response = await self.client.post("/validate", data=data)
            self.assertEqual(response.status, 200)
            self.assertIn('{"isValid":true}', await response.text())

    async def test_validation_fails_bad_schema(self):
        """Test validation fails for bad schema and valid xml."""
        with self.p_get_sess_restapi:
            files = [("fake", "SRP000539.xml")]
            data = self.create_submission_data(files)
            response = await self.client.post("/validate", data=data)
            self.assertEqual(response.status, 404)

    async def test_validation_fails_for_invalid_xml_syntax(self):
        """Test validation endpoint for XML with bad syntax."""
        with self.p_get_sess_restapi:
            files = [("study", "SRP000539_invalid.xml")]
            data = self.create_submission_data(files)
            response = await self.client.post("/validate", data=data)
            resp_dict = await response.json()
            self.assertEqual(response.status, 200)
            self.assertIn("Faulty XML file was given, mismatched tag", resp_dict["detail"]["reason"])

    async def test_validation_fails_for_invalid_xml(self):
        """Test validation endpoint for invalid xml."""
        with self.p_get_sess_restapi:
            files = [("study", "SRP000539_invalid2.xml")]
            data = self.create_submission_data(files)
            response = await self.client.post("/validate", data=data)
            resp_dict = await response.json()
            self.assertEqual(response.status, 200)
            self.assertIn("value must be one of", resp_dict["detail"]["reason"])

    async def test_validation_fails_with_too_many_files(self):
        """Test validation endpoint for too many files."""
        with self.p_get_sess_restapi:
            files = [("submission", "ERA521986_valid.xml"), ("submission", "ERA521986_valid2.xml")]
            data = self.create_submission_data(files)
            response = await self.client.post("/validate", data=data)
            reason = "Only one file can be sent to this endpoint at a time."
            self.assertEqual(response.status, 400)
            self.assertIn(reason, await response.text())


class ObjectHandlerTestCase(HandlersTestCase):
    """Object API endpoint class test cases."""

    async def setUpAsync(self):
        """Configure default values for testing and other modules.

        This patches used modules and sets default return values for their
        methods.
        """

        await super().setUpAsync()

        self._mock_draft_doi = "metadata_backend.api.handlers.object.ObjectAPIHandler._draft_doi"

        class_xmloperator = "metadata_backend.api.handlers.object.XMLOperator"
        self.patch_xmloperator = patch(class_xmloperator, **self.xmloperator_config, spec=True)
        self.MockedXMLOperator = self.patch_xmloperator.start()

        class_operator = "metadata_backend.api.handlers.object.Operator"
        self.patch_operator = patch(class_operator, **self.operator_config, spec=True)
        self.MockedOperator = self.patch_operator.start()

        class_csv_parser = "metadata_backend.api.handlers.common.CSVToJSONParser"
        self.patch_csv_parser = patch(class_csv_parser, spec=True)
        self.MockedCSVParser = self.patch_csv_parser.start()

        class_submissionoperator = "metadata_backend.api.handlers.object.SubmissionOperator"
        self.patch_submissionoperator = patch(class_submissionoperator, **self.submissionoperator_config, spec=True)
        self.MockedSubmissionOperator = self.patch_submissionoperator.start()

        class_metaxhandler = "metadata_backend.api.handlers.object.MetaxServiceHandler"
        self.patch_metaxhandler = patch(class_metaxhandler, spec=True)
        self.MockedMetaxHandler = self.patch_metaxhandler.start()
        self.MockedMetaxHandler().post_dataset_as_draft.return_value = "123-456"

    async def tearDownAsync(self):
        """Cleanup mocked stuff."""
        await super().tearDownAsync()
        self.patch_xmloperator.stop()
        self.patch_csv_parser.stop()
        self.patch_submissionoperator.stop()
        self.patch_operator.stop()
        self.patch_metaxhandler.stop()

    async def test_submit_object_works(self):
        """Test that submission is handled, XMLOperator is called."""
        files = [("study", "SRP000539.xml")]
        data = self.create_submission_data(files)
<<<<<<< HEAD
        with patch(self._mock_draft_doi, return_value=self._draf_doi_data), self.p_get_sess_restapi:
            response = await self.client.post("/objects/study", params={"folder": "some id"}, data=data)
=======
        with patch(self._mock_draft_doi, return_value=self._draf_doi_data):
            response = await self.client.post("/objects/study", params={"submission": "some id"}, data=data)
>>>>>>> 9dca7bdf
            self.assertEqual(response.status, 201)
            self.assertIn(self.test_ega_string, await response.text())
            self.MockedXMLOperator().create_metadata_object.assert_called_once()

    async def test_submit_object_works_with_json(self):
        """Test that JSON submission is handled, operator is called."""
        json_req = {
            "centerName": "GEO",
            "alias": "GSE10966",
            "descriptor": {
                "studyTitle": "Highly",
                "studyType": "Other",
                "studyAbstract": "abstract description for testing",
            },
        }
<<<<<<< HEAD
        with patch(self._mock_draft_doi, return_value=self._draf_doi_data), self.p_get_sess_restapi:
            response = await self.client.post("/objects/study", params={"folder": "some id"}, json=json_req)
=======
        with patch(self._mock_draft_doi, return_value=self._draf_doi_data):
            response = await self.client.post("/objects/study", params={"submission": "some id"}, json=json_req)
>>>>>>> 9dca7bdf
            self.assertEqual(response.status, 201)
            self.assertIn(self.test_ega_string, await response.text())
            self.MockedOperator().create_metadata_object.assert_called_once()

    async def test_submit_object_missing_field_json(self):
        """Test that JSON has missing property."""
<<<<<<< HEAD
        with self.p_get_sess_restapi:
            json_req = {"centerName": "GEO", "alias": "GSE10966"}
            response = await self.client.post("/objects/study", params={"folder": "some id"}, json=json_req)
            reason = "Provided input does not seem correct because: ''descriptor' is a required property'"
            self.assertEqual(response.status, 400)
            self.assertIn(reason, await response.text())
=======
        json_req = {"centerName": "GEO", "alias": "GSE10966"}
        response = await self.client.post("/objects/study", params={"submission": "some id"}, json=json_req)
        reason = "Provided input does not seem correct because: ''descriptor' is a required property'"
        self.assertEqual(response.status, 400)
        self.assertIn(reason, await response.text())
>>>>>>> 9dca7bdf

    async def test_submit_object_bad_field_json(self):
        """Test that JSON has bad studyType."""
        json_req = {
            "centerName": "GEO",
            "alias": "GSE10966",
            "descriptor": {
                "studyTitle": "Highly",
                "studyType": "ceva",
                "studyAbstract": "abstract description for testing",
            },
        }
<<<<<<< HEAD
        with self.p_get_sess_restapi:
            response = await self.client.post("/objects/study", params={"folder": "some id"}, json=json_req)
            reason = "Provided input does not seem correct for field: 'descriptor'"
            self.assertEqual(response.status, 400)
            self.assertIn(reason, await response.text())
=======
        response = await self.client.post("/objects/study", params={"submission": "some id"}, json=json_req)
        reason = "Provided input does not seem correct for field: 'descriptor'"
        self.assertEqual(response.status, 400)
        self.assertIn(reason, await response.text())
>>>>>>> 9dca7bdf

    async def test_post_object_bad_json(self):
        """Test that post JSON is badly formated."""
        json_req = {
            "centerName": "GEO",
            "alias": "GSE10966",
            "descriptor": {
                "studyTitle": "Highly",
                "studyType": "Other",
                "studyAbstract": "abstract description for testing",
            },
        }
<<<<<<< HEAD
        with self.p_get_sess_restapi:
            response = await self.client.post("/objects/study", params={"folder": "some id"}, data=json_req)
            reason = "JSON is not correctly formatted. See: Expecting value: line 1 column 1"
            self.assertEqual(response.status, 400)
            self.assertIn(reason, await response.text())
=======
        response = await self.client.post("/objects/study", params={"submission": "some id"}, data=json_req)
        reason = "JSON is not correctly formatted. See: Expecting value: line 1 column 1"
        self.assertEqual(response.status, 400)
        self.assertIn(reason, await response.text())
>>>>>>> 9dca7bdf

    async def test_post_object_works_with_csv(self):
        """Test that CSV file is parsed and submitted as json."""
        files = [("sample", "EGAformat.csv")]
        data = self.create_submission_data(files)
        file_content = self.get_file_data("sample", "EGAformat.csv")
        self.MockedCSVParser().parse.return_value = [{}, {}, {}]
<<<<<<< HEAD
        with self.p_get_sess_restapi:
            response = await self.client.post("/objects/sample", params={"folder": "some id"}, data=data)
            json_resp = await response.json()
            self.assertEqual(response.status, 201)
            self.assertEqual(self.test_ega_string, json_resp[0]["accessionId"])
            parse_calls = [
                call(
                    "sample",
                    file_content,
                )
            ]
            op_calls = [call("sample", {}), call("sample", {}), call("sample", {})]
            self.MockedCSVParser().parse.assert_has_calls(parse_calls, any_order=True)
            self.MockedOperator().create_metadata_object.assert_has_calls(op_calls, any_order=True)
=======
        response = await self.client.post("/objects/sample", params={"submission": "some id"}, data=data)
        json_resp = await response.json()
        self.assertEqual(response.status, 201)
        self.assertEqual(self.test_ega_string, json_resp[0]["accessionId"])
        parse_calls = [
            call(
                "sample",
                file_content,
            )
        ]
        op_calls = [call("sample", {}), call("sample", {}), call("sample", {})]
        self.MockedCSVParser().parse.assert_has_calls(parse_calls, any_order=True)
        self.MockedOperator().create_metadata_object.assert_has_calls(op_calls, any_order=True)
>>>>>>> 9dca7bdf

    async def test_post_objet_error_with_empty(self):
        """Test multipart request post fails when no objects are parsed."""
        files = [("sample", "empty.csv")]
        data = self.create_submission_data(files)
<<<<<<< HEAD
        with self.p_get_sess_restapi:
            response = await self.client.post("/objects/sample", params={"folder": "some id"}, data=data)
            json_resp = await response.json()
            self.assertEqual(response.status, 400)
            self.assertEqual(json_resp["detail"], "Request data seems empty.")
            self.MockedCSVParser().parse.assert_called_once()
=======
        response = await self.client.post("/objects/sample", params={"submission": "some id"}, data=data)
        json_resp = await response.json()
        self.assertEqual(response.status, 400)
        self.assertEqual(json_resp["detail"], "Request data seems empty.")
        self.MockedCSVParser().parse.assert_called_once()
>>>>>>> 9dca7bdf

    async def test_put_object_bad_json(self):
        """Test that put JSON is badly formated."""
        json_req = {
            "centerName": "GEO",
            "alias": "GSE10966",
            "descriptor": {
                "studyTitle": "Highly",
                "studyType": "Other",
                "studyAbstract": "abstract description for testing",
            },
        }
        call = "/drafts/study/EGA123456"
        with self.p_get_sess_restapi:
            response = await self.client.put(call, data=json_req)
            reason = "JSON is not correctly formatted. See: Expecting value: line 1 column 1"
            self.assertEqual(response.status, 400)
            self.assertIn(reason, await response.text())

    async def test_patch_object_bad_json(self):
        """Test that patch JSON is badly formated."""
        json_req = {"centerName": "GEO", "alias": "GSE10966"}
        call = "/drafts/study/EGA123456"
        with self.p_get_sess_restapi:
            response = await self.client.patch(call, data=json_req)
            reason = "JSON is not correctly formatted. See: Expecting value: line 1 column 1"
            self.assertEqual(response.status, 400)
            self.assertIn(reason, await response.text())

    async def test_submit_draft_works_with_json(self):
        """Test that draft JSON submission is handled, operator is called."""
        json_req = {
            "centerName": "GEO",
            "alias": "GSE10966",
            "descriptor": {
                "studyTitle": "Highly",
                "studyType": "Other",
                "studyAbstract": "abstract description for testing",
            },
        }
<<<<<<< HEAD
        with self.p_get_sess_restapi:
            response = await self.client.post("/drafts/study", params={"folder": "some id"}, json=json_req)
            self.assertEqual(response.status, 201)
            self.assertIn(self.test_ega_string, await response.text())
            self.MockedOperator().create_metadata_object.assert_called_once()
=======
        response = await self.client.post("/drafts/study", params={"submission": "some id"}, json=json_req)
        self.assertEqual(response.status, 201)
        self.assertIn(self.test_ega_string, await response.text())
        self.MockedOperator().create_metadata_object.assert_called_once()
>>>>>>> 9dca7bdf

    async def test_put_draft_works_with_json(self):
        """Test that draft JSON put method is handled, operator is called."""
        json_req = {
            "centerName": "GEO",
            "alias": "GSE10966",
            "descriptor": {
                "studyTitle": "Highly",
                "studyType": "Other",
                "studyAbstract": "abstract description for testing",
            },
        }
        call = "/drafts/study/EGA123456"
        with self.p_get_sess_restapi:
            response = await self.client.put(call, json=json_req)
            self.assertEqual(response.status, 200)
            self.assertIn(self.test_ega_string, await response.text())
            self.MockedOperator().replace_metadata_object.assert_called_once()

    async def test_put_draft_works_with_xml(self):
        """Test that put XML submisssion is handled, XMLOperator is called."""
        files = [("study", "SRP000539.xml")]
        data = self.create_submission_data(files)
        call = "/drafts/study/EGA123456"
        with self.p_get_sess_restapi:
            response = await self.client.put(call, data=data)
            self.assertEqual(response.status, 200)
            self.assertIn(self.test_ega_string, await response.text())
            self.MockedXMLOperator().replace_metadata_object.assert_called_once()

    async def test_patch_draft_works_with_json(self):
        """Test that draft JSON patch method is handled, operator is called."""
        json_req = {"centerName": "GEO", "alias": "GSE10966"}
        call = "/drafts/study/EGA123456"
        with self.p_get_sess_restapi:
            response = await self.client.patch(call, json=json_req)
            self.assertEqual(response.status, 200)
            self.assertIn(self.test_ega_string, await response.text())
            self.MockedOperator().update_metadata_object.assert_called_once()

    async def test_patch_draft_raises_with_xml(self):
        """Test that patch XML submisssion raises error."""
        with self.p_get_sess_restapi:
            files = [("study", "SRP000539.xml")]
            data = self.create_submission_data(files)
            call = "/drafts/study/EGA123456"
            response = await self.client.patch(call, data=data)
            self.assertEqual(response.status, 415)

    async def test_submit_object_fails_with_too_many_files(self):
        """Test that sending two files to endpoint results failure."""
<<<<<<< HEAD
        with self.p_get_sess_restapi:
            files = [("study", "SRP000539.xml"), ("study", "SRP000539_copy.xml")]
            data = self.create_submission_data(files)
            response = await self.client.post("/objects/study", params={"folder": "some id"}, data=data)
            reason = "Only one file can be sent to this endpoint at a time."
            self.assertEqual(response.status, 400)
            self.assertIn(reason, await response.text())
=======
        files = [("study", "SRP000539.xml"), ("study", "SRP000539_copy.xml")]
        data = self.create_submission_data(files)
        response = await self.client.post("/objects/study", params={"submission": "some id"}, data=data)
        reason = "Only one file can be sent to this endpoint at a time."
        self.assertEqual(response.status, 400)
        self.assertIn(reason, await response.text())
>>>>>>> 9dca7bdf

    async def test_get_object(self):
        """Test that accessionId returns correct JSON object."""
        with self.p_get_sess_restapi:
            url = f"/objects/study/{self.query_accessionId}"
            response = await self.client.get(url)
            self.assertEqual(response.status, 200)
            self.assertEqual(response.content_type, "application/json")
            self.assertEqual(self.metadata_json, await response.json())

    async def test_get_draft_object(self):
        """Test that draft accessionId returns correct JSON object."""
        with self.p_get_sess_restapi:
            url = f"/drafts/study/{self.query_accessionId}"
            response = await self.client.get(url)
            self.assertEqual(response.status, 200)
            self.assertEqual(response.content_type, "application/json")
            self.assertEqual(self.metadata_json, await response.json())

    async def test_get_object_as_xml(self):
        """Test that accessionId  with XML query returns XML object."""
        url = f"/objects/study/{self.query_accessionId}"
        with self.p_get_sess_restapi:
            response = await self.client.get(f"{url}?format=xml")
            self.assertEqual(response.status, 200)
            self.assertEqual(response.content_type, "text/xml")
            self.assertEqual(self.metadata_xml, await response.text())

    async def test_query_is_called_and_returns_json_in_correct_format(self):
        """Test query method calls operator and returns mocked JSON object."""
        url = f"/objects/study?studyType=foo&name=bar&page={self.page_num}" f"&per_page={self.page_size}"
        with self.p_get_sess_restapi:
            response = await self.client.get(url)
            self.assertEqual(response.status, 200)
            self.assertEqual(response.content_type, "application/json")
            json_resp = await response.json()
            self.assertEqual(json_resp["page"]["page"], self.page_num)
            self.assertEqual(json_resp["page"]["size"], self.page_size)
            self.assertEqual(json_resp["page"]["totalPages"], (self.total_objects / self.page_size))
            self.assertEqual(json_resp["page"]["totalObjects"], self.total_objects)
            self.assertEqual(json_resp["objects"][0], self.metadata_json)
            self.MockedOperator().query_metadata_database.assert_called_once()
            args = self.MockedOperator().query_metadata_database.call_args[0]
            self.assertEqual("study", args[0])
            self.assertIn("studyType': 'foo', 'name': 'bar'", str(args[1]))
            self.assertEqual(self.page_num, args[2])
            self.assertEqual(self.page_size, args[3])

    async def test_delete_is_called(self):
        """Test query method calls operator and returns status correctly."""
        url = "/objects/study/EGA123456"
        with patch(
            "metadata_backend.api.handlers.object.DOIHandler.delete", return_value=None
        ), self.p_get_sess_restapi:
            response = await self.client.delete(url)
            self.assertEqual(response.status, 204)
            self.MockedOperator().delete_metadata_object.assert_called_once()

    async def test_query_fails_with_xml_format(self):
        """Test query method calls operator and returns status correctly."""
        url = "/objects/study?studyType=foo&name=bar&format=xml"
        with self.p_get_sess_restapi:
            response = await self.client.get(url)
            json_resp = await response.json()
            self.assertEqual(response.status, 400)
            self.assertIn("xml-formatted query results are not supported", json_resp["detail"])

    async def test_operations_fail_for_wrong_schema_type(self):
        """Test 404 error is raised if incorrect schema name is given."""
<<<<<<< HEAD
        with self.p_get_sess_restapi:
            get_resp = await self.client.get("/objects/bad_scehma_name/some_id")
            self.assertEqual(get_resp.status, 404)
            json_get_resp = await get_resp.json()
            self.assertIn("Specified schema", json_get_resp["detail"])

            post_rep = await self.client.post("/objects/bad_scehma_name", params={"folder": "some id"})
            self.assertEqual(post_rep.status, 404)
            post_json_rep = await post_rep.json()
            self.assertIn("Specified schema", post_json_rep["detail"])

            get_resp = await self.client.get("/objects/bad_scehma_name")
            self.assertEqual(get_resp.status, 404)
            json_get_resp = await get_resp.json()
            self.assertIn("Specified schema", json_get_resp["detail"])

            get_resp = await self.client.delete("/objects/bad_scehma_name/some_id")
            self.assertEqual(get_resp.status, 404)
            json_get_resp = await get_resp.json()
            self.assertIn("Specified schema", json_get_resp["detail"])

            get_resp = await self.client.delete("/drafts/bad_scehma_name/some_id")
            self.assertEqual(get_resp.status, 404)
            json_get_resp = await get_resp.json()
            self.assertIn("Specified schema", json_get_resp["detail"])
=======
        get_resp = await self.client.get("/objects/bad_scehma_name/some_id")
        self.assertEqual(get_resp.status, 404)
        json_get_resp = await get_resp.json()
        self.assertIn("Specified schema", json_get_resp["detail"])

        post_rep = await self.client.post("/objects/bad_scehma_name", params={"submission": "some id"})
        self.assertEqual(post_rep.status, 404)
        post_json_rep = await post_rep.json()
        self.assertIn("Specified schema", post_json_rep["detail"])

        get_resp = await self.client.get("/objects/bad_scehma_name")
        self.assertEqual(get_resp.status, 404)
        json_get_resp = await get_resp.json()
        self.assertIn("Specified schema", json_get_resp["detail"])

        get_resp = await self.client.delete("/objects/bad_scehma_name/some_id")
        self.assertEqual(get_resp.status, 404)
        json_get_resp = await get_resp.json()
        self.assertIn("Specified schema", json_get_resp["detail"])

        get_resp = await self.client.delete("/drafts/bad_scehma_name/some_id")
        self.assertEqual(get_resp.status, 404)
        json_get_resp = await get_resp.json()
        self.assertIn("Specified schema", json_get_resp["detail"])
>>>>>>> 9dca7bdf

    async def test_query_with_invalid_pagination_params(self):
        """Test that 400s are raised correctly with pagination."""
        with self.p_get_sess_restapi:
            get_resp = await self.client.get("/objects/study?page=2?title=joo")
            self.assertEqual(get_resp.status, 400)
            get_resp = await self.client.get("/objects/study?page=0")
            self.assertEqual(get_resp.status, 400)
            get_resp = await self.client.get("/objects/study?per_page=0")
            self.assertEqual(get_resp.status, 400)


class UserHandlerTestCase(HandlersTestCase):
    """User API endpoint class test cases."""

    async def setUpAsync(self):
        """Configure default values for testing and other modules.

        This patches used modules and sets default return values for their
        methods.
        """

        await super().setUpAsync()
        class_useroperator = "metadata_backend.api.handlers.user.UserOperator"
        self.patch_useroperator = patch(class_useroperator, **self.useroperator_config, spec=True)
        self.MockedUserOperator = self.patch_useroperator.start()

    async def tearDownAsync(self):
        """Cleanup mocked stuff."""
        await super().tearDownAsync()
        self.patch_useroperator.stop()

    async def test_get_user_works(self):
        """Test user object is returned when correct user id is given."""
        with self.p_get_sess_restapi:
            response = await self.client.get("/users/current")
            self.assertEqual(response.status, 200)
            self.MockedUserOperator().read_user.assert_called_once()
            json_resp = await response.json()
            self.assertEqual(self.test_user, json_resp)

    async def test_user_deletion_is_called(self):
        """Test that user object would be deleted."""
        with self.p_get_sess_restapi:
            self.MockedUserOperator().read_user.return_value = self.test_user
            self.MockedUserOperator().delete_user.return_value = None
            await self.client.delete("/users/current")
            self.MockedUserOperator().delete_user.assert_called_once()


class SubmissionHandlerTestCase(HandlersTestCase):
    """Submission API endpoint class test cases."""

    async def setUpAsync(self):
        """Configure default values for testing and other modules.

        This patches used modules and sets default return values for their
        methods.
        """

        await super().setUpAsync()

        class_doihandler = "metadata_backend.api.handlers.submission.DOIHandler"
        self.patch_doihandler = patch(class_doihandler, **self.doi_handler, spec=True)
        self.MockedDoiHandler = self.patch_doihandler.start()

        self._mock_prepare_doi = "metadata_backend.api.handlers.submission.SubmissionAPIHandler._prepare_doi_update"

        class_submissionoperator = "metadata_backend.api.handlers.submission.SubmissionOperator"
        self.patch_submissionoperator = patch(class_submissionoperator, **self.submissionoperator_config, spec=True)
        self.MockedSubmissionOperator = self.patch_submissionoperator.start()

        class_useroperator = "metadata_backend.api.handlers.submission.UserOperator"
        self.patch_useroperator = patch(class_useroperator, **self.useroperator_config, spec=True)
        self.MockedUserOperator = self.patch_useroperator.start()

        class_operator = "metadata_backend.api.handlers.submission.Operator"
        self.patch_operator = patch(class_operator, **self.operator_config, spec=True)
        self.MockedOperator = self.patch_operator.start()

        class_metaxhandler = "metadata_backend.api.handlers.submission.MetaxServiceHandler"
        self.patch_metaxhandler = patch(class_metaxhandler, spec=True)
        self.MockedMetaxHandler = self.patch_metaxhandler.start()

    async def tearDownAsync(self):
        """Cleanup mocked stuff."""
        await super().tearDownAsync()
        self.patch_doihandler.stop()
        self.patch_submissionoperator.stop()
        self.patch_useroperator.stop()
        self.patch_operator.stop()
        self.patch_metaxhandler.stop()

    async def test_submission_creation_works(self):
        """Test that submission is created and submission ID returned."""
        json_req = {"name": "test", "description": "test submission", "projectId": "1000"}
        with patch(
            "metadata_backend.api.operators.ProjectOperator._check_project_exists",
            return_value=True,
<<<<<<< HEAD
        ), self.p_get_sess_restapi:
            response = await self.client.post("/folders", json=json_req)
=======
        ):
            response = await self.client.post("/submissions", json=json_req)
>>>>>>> 9dca7bdf
            json_resp = await response.json()
            self.MockedSubmissionOperator().create_submission.assert_called_once()
            self.assertEqual(response.status, 201)
            self.assertEqual(json_resp["submissionId"], self.submission_id)

<<<<<<< HEAD
    async def test_folder_creation_with_missing_name_fails(self):
        """Test that folder creation fails when missing name in request."""
        json_req = {"description": "test folder", "projectId": "1000"}
        with self.p_get_sess_restapi:
            response = await self.client.post("/folders", json=json_req)
            json_resp = await response.json()
            self.assertEqual(response.status, 400)
            self.assertIn("'name' is a required property", json_resp["detail"])

    async def test_folder_creation_with_missing_project_fails(self):
        """Test that folder creation fails when missing project in request."""
        json_req = {"description": "test folder", "name": "name"}
        with self.p_get_sess_restapi:
            response = await self.client.post("/folders", json=json_req)
            json_resp = await response.json()
            self.assertEqual(response.status, 400)
            self.assertIn("'projectId' is a required property", json_resp["detail"])

    async def test_folder_creation_with_empty_body_fails(self):
        """Test that folder creation fails when no data in request."""
        with self.p_get_sess_restapi:
            response = await self.client.post("/folders")
            json_resp = await response.json()
            self.assertEqual(response.status, 400)
            self.assertIn("JSON is not correctly formatted.", json_resp["detail"])

    async def test_get_folders_with_1_folder(self):
        """Test get_folders() endpoint returns list with 1 folder."""
        self.MockedFolderOperator().query_folders.return_value = (self.test_folder, 1)
        with self.p_get_sess_restapi:
            response = await self.client.get("/folders?projectId=1000")
            self.MockedFolderOperator().query_folders.assert_called_once()
            self.assertEqual(response.status, 200)
            result = {
                "page": {
                    "page": 1,
                    "size": 5,
                    "totalPages": 1,
                    "totalFolders": 1,
                },
                "folders": self.test_folder,
            }
            self.assertEqual(await response.json(), result)

    async def test_get_folders_with_no_folders(self):
        """Test get_folders() endpoint returns empty list."""
        self.MockedFolderOperator().query_folders.return_value = ([], 0)
        with self.p_get_sess_restapi:
            response = await self.client.get("/folders?projectId=1000")
            self.MockedFolderOperator().query_folders.assert_called_once()
            self.assertEqual(response.status, 200)
            result = {
                "page": {
                    "page": 1,
                    "size": 5,
                    "totalPages": 0,
                    "totalFolders": 0,
                },
                "folders": [],
            }
            self.assertEqual(await response.json(), result)

    async def test_get_folders_with_bad_params(self):
        """Test get_folders() with faulty pagination parameters."""
        with self.p_get_sess_restapi:
            response = await self.client.get("/folders?page=ayylmao&projectId=1000")
            self.assertEqual(response.status, 400)
            resp = await response.json()
            self.assertEqual(resp["detail"], "page parameter must be a number, now it is ayylmao")

            response = await self.client.get("/folders?page=1&per_page=-100&projectId=1000")
            self.assertEqual(response.status, 400)
            resp = await response.json()
            self.assertEqual(resp["detail"], "per_page parameter must be over 0")

            response = await self.client.get("/folders?published=yes&projectId=1000")
            self.assertEqual(response.status, 400)
            resp = await response.json()
            self.assertEqual(resp["detail"], "'published' parameter must be either 'true' or 'false'")

    async def test_get_folder_works(self):
        """Test folder is returned when correct folder id is given."""
        with self.p_get_sess_restapi:
            response = await self.client.get("/folders/FOL12345678")
            self.assertEqual(response.status, 200)
            self.MockedFolderOperator().read_folder.assert_called_once()
            json_resp = await response.json()
            self.assertEqual(self.test_folder, json_resp)
=======
    async def test_submission_creation_with_missing_name_fails(self):
        """Test that submission creation fails when missing name in request."""
        json_req = {"description": "test submission", "projectId": "1000"}
        response = await self.client.post("/submissions", json=json_req)
        json_resp = await response.json()
        self.assertEqual(response.status, 400)
        self.assertIn("'name' is a required property", json_resp["detail"])

    async def test_submission_creation_with_missing_project_fails(self):
        """Test that submission creation fails when missing project in request."""
        json_req = {"description": "test submission", "name": "name"}
        response = await self.client.post("/submissions", json=json_req)
        json_resp = await response.json()
        self.assertEqual(response.status, 400)
        self.assertIn("'projectId' is a required property", json_resp["detail"])

    async def test_submission_creation_with_empty_body_fails(self):
        """Test that submission creation fails when no data in request."""
        response = await self.client.post("/submissions")
        json_resp = await response.json()
        self.assertEqual(response.status, 400)
        self.assertIn("JSON is not correctly formatted.", json_resp["detail"])

    async def test_get_submissions_with_1_submission(self):
        """Test get_submissions() endpoint returns list with 1 submission."""
        self.MockedSubmissionOperator().query_submissions.return_value = (self.test_submission, 1)
        response = await self.client.get("/submissions?projectId=1000")
        self.MockedSubmissionOperator().query_submissions.assert_called_once()
        self.assertEqual(response.status, 200)
        result = {
            "page": {
                "page": 1,
                "size": 5,
                "totalPages": 1,
                "totalSubmissions": 1,
            },
            "submissions": self.test_submission,
        }
        self.assertEqual(await response.json(), result)

    async def test_get_submissions_with_no_submissions(self):
        """Test get_submissions() endpoint returns empty list."""
        self.MockedSubmissionOperator().query_submissions.return_value = ([], 0)
        response = await self.client.get("/submissions?projectId=1000")
        self.MockedSubmissionOperator().query_submissions.assert_called_once()
        self.assertEqual(response.status, 200)
        result = {
            "page": {
                "page": 1,
                "size": 5,
                "totalPages": 0,
                "totalSubmissions": 0,
            },
            "submissions": [],
        }
        self.assertEqual(await response.json(), result)

    async def test_get_submissions_with_bad_params(self):
        """Test get_submissions() with faulty pagination parameters."""
        response = await self.client.get("/submissions?page=ayylmao&projectId=1000")
        self.assertEqual(response.status, 400)
        resp = await response.json()
        self.assertEqual(resp["detail"], "page parameter must be a number, now it is ayylmao")

        response = await self.client.get("/submissions?page=1&per_page=-100&projectId=1000")
        self.assertEqual(response.status, 400)
        resp = await response.json()
        self.assertEqual(resp["detail"], "per_page parameter must be over 0")

        response = await self.client.get("/submissions?published=yes&projectId=1000")
        self.assertEqual(response.status, 400)
        resp = await response.json()
        self.assertEqual(resp["detail"], "'published' parameter must be either 'true' or 'false'")

    async def test_get_submission_works(self):
        """Test submission is returned when correct submission id is given."""
        response = await self.client.get("/submissions/FOL12345678")
        self.assertEqual(response.status, 200)
        self.MockedSubmissionOperator().read_submission.assert_called_once()
        json_resp = await response.json()
        self.assertEqual(self.test_submission, json_resp)
>>>>>>> 9dca7bdf

    async def test_update_submission_fails_with_wrong_key(self):
        """Test that submission does not update when wrong keys are provided."""
        data = [{"op": "add", "path": "/objects"}]
<<<<<<< HEAD
        with self.p_get_sess_restapi:
            response = await self.client.patch("/folders/FOL12345678", json=data)
            self.assertEqual(response.status, 400)
            json_resp = await response.json()
            reason = "Request contains '/objects' key that cannot be updated to folders."
            self.assertEqual(reason, json_resp["detail"])

    async def test_update_folder_passes(self):
        """Test that folder would update with correct keys."""
        self.MockedFolderOperator().update_folder.return_value = self.folder_id
        data = [{"op": "replace", "path": "/name", "value": "test2"}]
        with self.p_get_sess_restapi:
            response = await self.client.patch("/folders/FOL12345678", json=data)
            self.MockedFolderOperator().update_folder.assert_called_once()
            self.assertEqual(response.status, 200)
            json_resp = await response.json()
            self.assertEqual(json_resp["folderId"], self.folder_id)
=======
        response = await self.client.patch("/submissions/FOL12345678", json=data)
        self.assertEqual(response.status, 400)
        json_resp = await response.json()
        reason = "Patch submission operation should be provided as a JSON object"
        self.assertEqual(reason, json_resp["detail"])

        data = {"doiInfo": {}}
        response = await self.client.patch("/submissions/FOL12345678", json=data)
        self.assertEqual(response.status, 400)
        json_resp = await response.json()
        reason = "Patch submission operation only accept the fields 'name', or 'description'. Provided 'doiInfo'"
        self.assertEqual(reason, json_resp["detail"])

    async def test_update_submission_passes(self):
        """Test that submission would update with correct keys."""
        self.MockedSubmissionOperator().update_submission.return_value = self.submission_id
        data = {"name": "test2"}
        response = await self.client.patch("/submissions/FOL12345678", json=data)
        self.MockedSubmissionOperator().update_submission.assert_called_once()
        self.assertEqual(response.status, 200)
        json_resp = await response.json()
        self.assertEqual(json_resp["submissionId"], self.submission_id)
>>>>>>> 9dca7bdf

    async def test_submission_is_published(self):
        """Test that submission would be published and DOI would be added."""
        self.MockedDoiHandler().set_state.return_value = None
        self.MockedSubmissionOperator().update_submission.return_value = self.submission_id
        self.MockedMetaxHandler().update_dataset_with_doi_info.return_value = None
        self.MockedMetaxHandler().publish_dataset.return_value = None
        with patch(
            self._mock_prepare_doi,
            return_value=(
                {"id": "prefix/suffix-study", "attributes": {"url": "http://metax_id", "types": {}}},
                [{"id": "prefix/suffix-dataset", "attributes": {"url": "http://metax_id", "types": {}}}],
                [
                    {"doi": "prefix/suffix-study", "metaxIdentifier": "metax_id"},
                    {"doi": "prefix/suffix-dataset", "metaxIdentifier": "metax_id"},
                ],
            ),
        ), self.p_get_sess_restapi:
            response = await self.client.patch("/publish/FOL12345678")
            self.assertEqual(response.status, 200)
            json_resp = await response.json()
<<<<<<< HEAD
            self.assertEqual(json_resp["folderId"], self.folder_id)

    async def test_folder_deletion_is_called(self):
        """Test that folder would be deleted."""
        self.MockedFolderOperator().read_folder.return_value = self.test_folder
        with self.p_get_sess_restapi:
            response = await self.client.delete("/folders/FOL12345678")
            self.MockedFolderOperator().read_folder.assert_called_once()
            self.MockedFolderOperator().delete_folder.assert_called_once()
            self.assertEqual(response.status, 204)
=======
            self.assertEqual(json_resp["submissionId"], self.submission_id)

    async def test_submission_deletion_is_called(self):
        """Test that submission would be deleted."""
        self.MockedSubmissionOperator().read_submission.return_value = self.test_submission
        response = await self.client.delete("/submissions/FOL12345678")
        self.MockedSubmissionOperator().read_submission.assert_called_once()
        self.MockedSubmissionOperator().delete_submission.assert_called_once()
        self.assertEqual(response.status, 204)

    async def test_put_submission_doi_passes_and_returns_id(self):
        """Test put method for submission doi works."""
        self.MockedSubmissionOperator().update_submission.return_value = self.submission_id
        data = ujson.load(open(self.TESTFILES_ROOT / "doi" / "test_doi.json"))

        response = await self.client.put("/submissions/FOL12345678/doi", json=data)
        self.assertEqual(response.status, 200)
        json_resp = await response.json()
        self.assertEqual(json_resp["submissionId"], self.submission_id)

        response = await self.client.get(f"/submissions/{self.submission_id}")
        self.assertEqual(response.status, 200)
        json_resp = await response.json()
        self.assertIn("doiInfo", json_resp)
>>>>>>> 9dca7bdf
<|MERGE_RESOLUTION|>--- conflicted
+++ resolved
@@ -456,13 +456,8 @@
         """Test that submission is handled, XMLOperator is called."""
         files = [("study", "SRP000539.xml")]
         data = self.create_submission_data(files)
-<<<<<<< HEAD
         with patch(self._mock_draft_doi, return_value=self._draf_doi_data), self.p_get_sess_restapi:
-            response = await self.client.post("/objects/study", params={"folder": "some id"}, data=data)
-=======
-        with patch(self._mock_draft_doi, return_value=self._draf_doi_data):
             response = await self.client.post("/objects/study", params={"submission": "some id"}, data=data)
->>>>>>> 9dca7bdf
             self.assertEqual(response.status, 201)
             self.assertIn(self.test_ega_string, await response.text())
             self.MockedXMLOperator().create_metadata_object.assert_called_once()
@@ -478,33 +473,20 @@
                 "studyAbstract": "abstract description for testing",
             },
         }
-<<<<<<< HEAD
         with patch(self._mock_draft_doi, return_value=self._draf_doi_data), self.p_get_sess_restapi:
-            response = await self.client.post("/objects/study", params={"folder": "some id"}, json=json_req)
-=======
-        with patch(self._mock_draft_doi, return_value=self._draf_doi_data):
             response = await self.client.post("/objects/study", params={"submission": "some id"}, json=json_req)
->>>>>>> 9dca7bdf
             self.assertEqual(response.status, 201)
             self.assertIn(self.test_ega_string, await response.text())
             self.MockedOperator().create_metadata_object.assert_called_once()
 
     async def test_submit_object_missing_field_json(self):
         """Test that JSON has missing property."""
-<<<<<<< HEAD
         with self.p_get_sess_restapi:
             json_req = {"centerName": "GEO", "alias": "GSE10966"}
-            response = await self.client.post("/objects/study", params={"folder": "some id"}, json=json_req)
+            response = await self.client.post("/objects/study", params={"submission": "some id"}, json=json_req)
             reason = "Provided input does not seem correct because: ''descriptor' is a required property'"
             self.assertEqual(response.status, 400)
             self.assertIn(reason, await response.text())
-=======
-        json_req = {"centerName": "GEO", "alias": "GSE10966"}
-        response = await self.client.post("/objects/study", params={"submission": "some id"}, json=json_req)
-        reason = "Provided input does not seem correct because: ''descriptor' is a required property'"
-        self.assertEqual(response.status, 400)
-        self.assertIn(reason, await response.text())
->>>>>>> 9dca7bdf
 
     async def test_submit_object_bad_field_json(self):
         """Test that JSON has bad studyType."""
@@ -517,18 +499,11 @@
                 "studyAbstract": "abstract description for testing",
             },
         }
-<<<<<<< HEAD
-        with self.p_get_sess_restapi:
-            response = await self.client.post("/objects/study", params={"folder": "some id"}, json=json_req)
+        with self.p_get_sess_restapi:
+            response = await self.client.post("/objects/study", params={"submission": "some id"}, json=json_req)
             reason = "Provided input does not seem correct for field: 'descriptor'"
             self.assertEqual(response.status, 400)
             self.assertIn(reason, await response.text())
-=======
-        response = await self.client.post("/objects/study", params={"submission": "some id"}, json=json_req)
-        reason = "Provided input does not seem correct for field: 'descriptor'"
-        self.assertEqual(response.status, 400)
-        self.assertIn(reason, await response.text())
->>>>>>> 9dca7bdf
 
     async def test_post_object_bad_json(self):
         """Test that post JSON is badly formated."""
@@ -541,18 +516,11 @@
                 "studyAbstract": "abstract description for testing",
             },
         }
-<<<<<<< HEAD
-        with self.p_get_sess_restapi:
-            response = await self.client.post("/objects/study", params={"folder": "some id"}, data=json_req)
+        with self.p_get_sess_restapi:
+            response = await self.client.post("/objects/study", params={"submission": "some id"}, data=json_req)
             reason = "JSON is not correctly formatted. See: Expecting value: line 1 column 1"
             self.assertEqual(response.status, 400)
             self.assertIn(reason, await response.text())
-=======
-        response = await self.client.post("/objects/study", params={"submission": "some id"}, data=json_req)
-        reason = "JSON is not correctly formatted. See: Expecting value: line 1 column 1"
-        self.assertEqual(response.status, 400)
-        self.assertIn(reason, await response.text())
->>>>>>> 9dca7bdf
 
     async def test_post_object_works_with_csv(self):
         """Test that CSV file is parsed and submitted as json."""
@@ -560,9 +528,8 @@
         data = self.create_submission_data(files)
         file_content = self.get_file_data("sample", "EGAformat.csv")
         self.MockedCSVParser().parse.return_value = [{}, {}, {}]
-<<<<<<< HEAD
-        with self.p_get_sess_restapi:
-            response = await self.client.post("/objects/sample", params={"folder": "some id"}, data=data)
+        with self.p_get_sess_restapi:
+            response = await self.client.post("/objects/sample", params={"submission": "some id"}, data=data)
             json_resp = await response.json()
             self.assertEqual(response.status, 201)
             self.assertEqual(self.test_ega_string, json_resp[0]["accessionId"])
@@ -575,40 +542,17 @@
             op_calls = [call("sample", {}), call("sample", {}), call("sample", {})]
             self.MockedCSVParser().parse.assert_has_calls(parse_calls, any_order=True)
             self.MockedOperator().create_metadata_object.assert_has_calls(op_calls, any_order=True)
-=======
-        response = await self.client.post("/objects/sample", params={"submission": "some id"}, data=data)
-        json_resp = await response.json()
-        self.assertEqual(response.status, 201)
-        self.assertEqual(self.test_ega_string, json_resp[0]["accessionId"])
-        parse_calls = [
-            call(
-                "sample",
-                file_content,
-            )
-        ]
-        op_calls = [call("sample", {}), call("sample", {}), call("sample", {})]
-        self.MockedCSVParser().parse.assert_has_calls(parse_calls, any_order=True)
-        self.MockedOperator().create_metadata_object.assert_has_calls(op_calls, any_order=True)
->>>>>>> 9dca7bdf
 
     async def test_post_objet_error_with_empty(self):
         """Test multipart request post fails when no objects are parsed."""
         files = [("sample", "empty.csv")]
         data = self.create_submission_data(files)
-<<<<<<< HEAD
-        with self.p_get_sess_restapi:
-            response = await self.client.post("/objects/sample", params={"folder": "some id"}, data=data)
+        with self.p_get_sess_restapi:
+            response = await self.client.post("/objects/sample", params={"submission": "some id"}, data=data)
             json_resp = await response.json()
             self.assertEqual(response.status, 400)
             self.assertEqual(json_resp["detail"], "Request data seems empty.")
             self.MockedCSVParser().parse.assert_called_once()
-=======
-        response = await self.client.post("/objects/sample", params={"submission": "some id"}, data=data)
-        json_resp = await response.json()
-        self.assertEqual(response.status, 400)
-        self.assertEqual(json_resp["detail"], "Request data seems empty.")
-        self.MockedCSVParser().parse.assert_called_once()
->>>>>>> 9dca7bdf
 
     async def test_put_object_bad_json(self):
         """Test that put JSON is badly formated."""
@@ -649,18 +593,11 @@
                 "studyAbstract": "abstract description for testing",
             },
         }
-<<<<<<< HEAD
-        with self.p_get_sess_restapi:
-            response = await self.client.post("/drafts/study", params={"folder": "some id"}, json=json_req)
+        with self.p_get_sess_restapi:
+            response = await self.client.post("/drafts/study", params={"submission": "some id"}, json=json_req)
             self.assertEqual(response.status, 201)
             self.assertIn(self.test_ega_string, await response.text())
             self.MockedOperator().create_metadata_object.assert_called_once()
-=======
-        response = await self.client.post("/drafts/study", params={"submission": "some id"}, json=json_req)
-        self.assertEqual(response.status, 201)
-        self.assertIn(self.test_ega_string, await response.text())
-        self.MockedOperator().create_metadata_object.assert_called_once()
->>>>>>> 9dca7bdf
 
     async def test_put_draft_works_with_json(self):
         """Test that draft JSON put method is handled, operator is called."""
@@ -712,22 +649,13 @@
 
     async def test_submit_object_fails_with_too_many_files(self):
         """Test that sending two files to endpoint results failure."""
-<<<<<<< HEAD
         with self.p_get_sess_restapi:
             files = [("study", "SRP000539.xml"), ("study", "SRP000539_copy.xml")]
             data = self.create_submission_data(files)
-            response = await self.client.post("/objects/study", params={"folder": "some id"}, data=data)
+            response = await self.client.post("/objects/study", params={"submission": "some id"}, data=data)
             reason = "Only one file can be sent to this endpoint at a time."
             self.assertEqual(response.status, 400)
             self.assertIn(reason, await response.text())
-=======
-        files = [("study", "SRP000539.xml"), ("study", "SRP000539_copy.xml")]
-        data = self.create_submission_data(files)
-        response = await self.client.post("/objects/study", params={"submission": "some id"}, data=data)
-        reason = "Only one file can be sent to this endpoint at a time."
-        self.assertEqual(response.status, 400)
-        self.assertIn(reason, await response.text())
->>>>>>> 9dca7bdf
 
     async def test_get_object(self):
         """Test that accessionId returns correct JSON object."""
@@ -797,14 +725,13 @@
 
     async def test_operations_fail_for_wrong_schema_type(self):
         """Test 404 error is raised if incorrect schema name is given."""
-<<<<<<< HEAD
         with self.p_get_sess_restapi:
             get_resp = await self.client.get("/objects/bad_scehma_name/some_id")
             self.assertEqual(get_resp.status, 404)
             json_get_resp = await get_resp.json()
             self.assertIn("Specified schema", json_get_resp["detail"])
 
-            post_rep = await self.client.post("/objects/bad_scehma_name", params={"folder": "some id"})
+            post_rep = await self.client.post("/objects/bad_scehma_name", params={"submission": "some id"})
             self.assertEqual(post_rep.status, 404)
             post_json_rep = await post_rep.json()
             self.assertIn("Specified schema", post_json_rep["detail"])
@@ -823,32 +750,6 @@
             self.assertEqual(get_resp.status, 404)
             json_get_resp = await get_resp.json()
             self.assertIn("Specified schema", json_get_resp["detail"])
-=======
-        get_resp = await self.client.get("/objects/bad_scehma_name/some_id")
-        self.assertEqual(get_resp.status, 404)
-        json_get_resp = await get_resp.json()
-        self.assertIn("Specified schema", json_get_resp["detail"])
-
-        post_rep = await self.client.post("/objects/bad_scehma_name", params={"submission": "some id"})
-        self.assertEqual(post_rep.status, 404)
-        post_json_rep = await post_rep.json()
-        self.assertIn("Specified schema", post_json_rep["detail"])
-
-        get_resp = await self.client.get("/objects/bad_scehma_name")
-        self.assertEqual(get_resp.status, 404)
-        json_get_resp = await get_resp.json()
-        self.assertIn("Specified schema", json_get_resp["detail"])
-
-        get_resp = await self.client.delete("/objects/bad_scehma_name/some_id")
-        self.assertEqual(get_resp.status, 404)
-        json_get_resp = await get_resp.json()
-        self.assertIn("Specified schema", json_get_resp["detail"])
-
-        get_resp = await self.client.delete("/drafts/bad_scehma_name/some_id")
-        self.assertEqual(get_resp.status, 404)
-        json_get_resp = await get_resp.json()
-        self.assertIn("Specified schema", json_get_resp["detail"])
->>>>>>> 9dca7bdf
 
     async def test_query_with_invalid_pagination_params(self):
         """Test that 400s are raised correctly with pagination."""
@@ -948,236 +849,129 @@
         with patch(
             "metadata_backend.api.operators.ProjectOperator._check_project_exists",
             return_value=True,
-<<<<<<< HEAD
         ), self.p_get_sess_restapi:
-            response = await self.client.post("/folders", json=json_req)
-=======
-        ):
             response = await self.client.post("/submissions", json=json_req)
->>>>>>> 9dca7bdf
             json_resp = await response.json()
             self.MockedSubmissionOperator().create_submission.assert_called_once()
             self.assertEqual(response.status, 201)
             self.assertEqual(json_resp["submissionId"], self.submission_id)
 
-<<<<<<< HEAD
-    async def test_folder_creation_with_missing_name_fails(self):
-        """Test that folder creation fails when missing name in request."""
-        json_req = {"description": "test folder", "projectId": "1000"}
-        with self.p_get_sess_restapi:
-            response = await self.client.post("/folders", json=json_req)
+    async def test_submission_creation_with_missing_name_fails(self):
+        """Test that submission creation fails when missing name in request."""
+        json_req = {"description": "test submission", "projectId": "1000"}
+        with self.p_get_sess_restapi:
+            response = await self.client.post("/submissions", json=json_req)
             json_resp = await response.json()
             self.assertEqual(response.status, 400)
             self.assertIn("'name' is a required property", json_resp["detail"])
 
-    async def test_folder_creation_with_missing_project_fails(self):
-        """Test that folder creation fails when missing project in request."""
-        json_req = {"description": "test folder", "name": "name"}
-        with self.p_get_sess_restapi:
-            response = await self.client.post("/folders", json=json_req)
+    async def test_submission_creation_with_missing_project_fails(self):
+        """Test that submission creation fails when missing project in request."""
+        json_req = {"description": "test submission", "name": "name"}
+        with self.p_get_sess_restapi:
+            response = await self.client.post("/submissions", json=json_req)
             json_resp = await response.json()
             self.assertEqual(response.status, 400)
             self.assertIn("'projectId' is a required property", json_resp["detail"])
 
-    async def test_folder_creation_with_empty_body_fails(self):
-        """Test that folder creation fails when no data in request."""
-        with self.p_get_sess_restapi:
-            response = await self.client.post("/folders")
+    async def test_submission_creation_with_empty_body_fails(self):
+        """Test that submission creation fails when no data in request."""
+        with self.p_get_sess_restapi:
+            response = await self.client.post("/submissions")
             json_resp = await response.json()
             self.assertEqual(response.status, 400)
             self.assertIn("JSON is not correctly formatted.", json_resp["detail"])
 
-    async def test_get_folders_with_1_folder(self):
-        """Test get_folders() endpoint returns list with 1 folder."""
-        self.MockedFolderOperator().query_folders.return_value = (self.test_folder, 1)
-        with self.p_get_sess_restapi:
-            response = await self.client.get("/folders?projectId=1000")
-            self.MockedFolderOperator().query_folders.assert_called_once()
+    async def test_get_submissions_with_1_submission(self):
+        """Test get_submissions() endpoint returns list with 1 submission."""
+        self.MockedSubmissionOperator().query_submissions.return_value = (self.test_submission, 1)
+        with self.p_get_sess_restapi:
+            response = await self.client.get("/submissions?projectId=1000")
+            self.MockedSubmissionOperator().query_submissions.assert_called_once()
             self.assertEqual(response.status, 200)
             result = {
                 "page": {
                     "page": 1,
                     "size": 5,
                     "totalPages": 1,
-                    "totalFolders": 1,
+                    "totalSubmissions": 1,
                 },
-                "folders": self.test_folder,
+                "submissions": self.test_submission,
             }
             self.assertEqual(await response.json(), result)
 
-    async def test_get_folders_with_no_folders(self):
-        """Test get_folders() endpoint returns empty list."""
-        self.MockedFolderOperator().query_folders.return_value = ([], 0)
-        with self.p_get_sess_restapi:
-            response = await self.client.get("/folders?projectId=1000")
-            self.MockedFolderOperator().query_folders.assert_called_once()
+    async def test_get_submissions_with_no_submissions(self):
+        """Test get_submissions() endpoint returns empty list."""
+        self.MockedSubmissionOperator().query_submissions.return_value = ([], 0)
+        with self.p_get_sess_restapi:
+            response = await self.client.get("/submissions?projectId=1000")
+            self.MockedSubmissionOperator().query_submissions.assert_called_once()
             self.assertEqual(response.status, 200)
             result = {
                 "page": {
                     "page": 1,
                     "size": 5,
                     "totalPages": 0,
-                    "totalFolders": 0,
+                    "totalSubmissions": 0,
                 },
-                "folders": [],
+                "submissions": [],
             }
             self.assertEqual(await response.json(), result)
 
-    async def test_get_folders_with_bad_params(self):
-        """Test get_folders() with faulty pagination parameters."""
-        with self.p_get_sess_restapi:
-            response = await self.client.get("/folders?page=ayylmao&projectId=1000")
+    async def test_get_submissions_with_bad_params(self):
+        """Test get_submissions() with faulty pagination parameters."""
+        with self.p_get_sess_restapi:
+            response = await self.client.get("/submissions?page=ayylmao&projectId=1000")
             self.assertEqual(response.status, 400)
             resp = await response.json()
             self.assertEqual(resp["detail"], "page parameter must be a number, now it is ayylmao")
 
-            response = await self.client.get("/folders?page=1&per_page=-100&projectId=1000")
+            response = await self.client.get("/submissions?page=1&per_page=-100&projectId=1000")
             self.assertEqual(response.status, 400)
             resp = await response.json()
             self.assertEqual(resp["detail"], "per_page parameter must be over 0")
 
-            response = await self.client.get("/folders?published=yes&projectId=1000")
+            response = await self.client.get("/submissions?published=yes&projectId=1000")
             self.assertEqual(response.status, 400)
             resp = await response.json()
             self.assertEqual(resp["detail"], "'published' parameter must be either 'true' or 'false'")
 
-    async def test_get_folder_works(self):
-        """Test folder is returned when correct folder id is given."""
-        with self.p_get_sess_restapi:
-            response = await self.client.get("/folders/FOL12345678")
-            self.assertEqual(response.status, 200)
-            self.MockedFolderOperator().read_folder.assert_called_once()
-            json_resp = await response.json()
-            self.assertEqual(self.test_folder, json_resp)
-=======
-    async def test_submission_creation_with_missing_name_fails(self):
-        """Test that submission creation fails when missing name in request."""
-        json_req = {"description": "test submission", "projectId": "1000"}
-        response = await self.client.post("/submissions", json=json_req)
-        json_resp = await response.json()
-        self.assertEqual(response.status, 400)
-        self.assertIn("'name' is a required property", json_resp["detail"])
-
-    async def test_submission_creation_with_missing_project_fails(self):
-        """Test that submission creation fails when missing project in request."""
-        json_req = {"description": "test submission", "name": "name"}
-        response = await self.client.post("/submissions", json=json_req)
-        json_resp = await response.json()
-        self.assertEqual(response.status, 400)
-        self.assertIn("'projectId' is a required property", json_resp["detail"])
-
-    async def test_submission_creation_with_empty_body_fails(self):
-        """Test that submission creation fails when no data in request."""
-        response = await self.client.post("/submissions")
-        json_resp = await response.json()
-        self.assertEqual(response.status, 400)
-        self.assertIn("JSON is not correctly formatted.", json_resp["detail"])
-
-    async def test_get_submissions_with_1_submission(self):
-        """Test get_submissions() endpoint returns list with 1 submission."""
-        self.MockedSubmissionOperator().query_submissions.return_value = (self.test_submission, 1)
-        response = await self.client.get("/submissions?projectId=1000")
-        self.MockedSubmissionOperator().query_submissions.assert_called_once()
-        self.assertEqual(response.status, 200)
-        result = {
-            "page": {
-                "page": 1,
-                "size": 5,
-                "totalPages": 1,
-                "totalSubmissions": 1,
-            },
-            "submissions": self.test_submission,
-        }
-        self.assertEqual(await response.json(), result)
-
-    async def test_get_submissions_with_no_submissions(self):
-        """Test get_submissions() endpoint returns empty list."""
-        self.MockedSubmissionOperator().query_submissions.return_value = ([], 0)
-        response = await self.client.get("/submissions?projectId=1000")
-        self.MockedSubmissionOperator().query_submissions.assert_called_once()
-        self.assertEqual(response.status, 200)
-        result = {
-            "page": {
-                "page": 1,
-                "size": 5,
-                "totalPages": 0,
-                "totalSubmissions": 0,
-            },
-            "submissions": [],
-        }
-        self.assertEqual(await response.json(), result)
-
-    async def test_get_submissions_with_bad_params(self):
-        """Test get_submissions() with faulty pagination parameters."""
-        response = await self.client.get("/submissions?page=ayylmao&projectId=1000")
-        self.assertEqual(response.status, 400)
-        resp = await response.json()
-        self.assertEqual(resp["detail"], "page parameter must be a number, now it is ayylmao")
-
-        response = await self.client.get("/submissions?page=1&per_page=-100&projectId=1000")
-        self.assertEqual(response.status, 400)
-        resp = await response.json()
-        self.assertEqual(resp["detail"], "per_page parameter must be over 0")
-
-        response = await self.client.get("/submissions?published=yes&projectId=1000")
-        self.assertEqual(response.status, 400)
-        resp = await response.json()
-        self.assertEqual(resp["detail"], "'published' parameter must be either 'true' or 'false'")
-
     async def test_get_submission_works(self):
         """Test submission is returned when correct submission id is given."""
-        response = await self.client.get("/submissions/FOL12345678")
-        self.assertEqual(response.status, 200)
-        self.MockedSubmissionOperator().read_submission.assert_called_once()
-        json_resp = await response.json()
-        self.assertEqual(self.test_submission, json_resp)
->>>>>>> 9dca7bdf
+        with self.p_get_sess_restapi:
+            response = await self.client.get("/submissions/FOL12345678")
+            self.assertEqual(response.status, 200)
+            self.MockedSubmissionOperator().read_submission.assert_called_once()
+            json_resp = await response.json()
+            self.assertEqual(self.test_submission, json_resp)
 
     async def test_update_submission_fails_with_wrong_key(self):
         """Test that submission does not update when wrong keys are provided."""
         data = [{"op": "add", "path": "/objects"}]
-<<<<<<< HEAD
-        with self.p_get_sess_restapi:
-            response = await self.client.patch("/folders/FOL12345678", json=data)
-            self.assertEqual(response.status, 400)
-            json_resp = await response.json()
-            reason = "Request contains '/objects' key that cannot be updated to folders."
+        with self.p_get_sess_restapi:
+            response = await self.client.patch("/submissions/FOL12345678", json=data)
+            self.assertEqual(response.status, 400)
+            json_resp = await response.json()
+            reason = "Patch submission operation should be provided as a JSON object"
             self.assertEqual(reason, json_resp["detail"])
 
-    async def test_update_folder_passes(self):
-        """Test that folder would update with correct keys."""
-        self.MockedFolderOperator().update_folder.return_value = self.folder_id
-        data = [{"op": "replace", "path": "/name", "value": "test2"}]
-        with self.p_get_sess_restapi:
-            response = await self.client.patch("/folders/FOL12345678", json=data)
-            self.MockedFolderOperator().update_folder.assert_called_once()
-            self.assertEqual(response.status, 200)
-            json_resp = await response.json()
-            self.assertEqual(json_resp["folderId"], self.folder_id)
-=======
-        response = await self.client.patch("/submissions/FOL12345678", json=data)
-        self.assertEqual(response.status, 400)
-        json_resp = await response.json()
-        reason = "Patch submission operation should be provided as a JSON object"
-        self.assertEqual(reason, json_resp["detail"])
-
-        data = {"doiInfo": {}}
-        response = await self.client.patch("/submissions/FOL12345678", json=data)
-        self.assertEqual(response.status, 400)
-        json_resp = await response.json()
-        reason = "Patch submission operation only accept the fields 'name', or 'description'. Provided 'doiInfo'"
-        self.assertEqual(reason, json_resp["detail"])
+            data = {"doiInfo": {}}
+            response = await self.client.patch("/submissions/FOL12345678", json=data)
+            self.assertEqual(response.status, 400)
+            json_resp = await response.json()
+            reason = "Patch submission operation only accept the fields 'name', or 'description'. Provided 'doiInfo'"
+            self.assertEqual(reason, json_resp["detail"])
 
     async def test_update_submission_passes(self):
         """Test that submission would update with correct keys."""
         self.MockedSubmissionOperator().update_submission.return_value = self.submission_id
         data = {"name": "test2"}
-        response = await self.client.patch("/submissions/FOL12345678", json=data)
-        self.MockedSubmissionOperator().update_submission.assert_called_once()
-        self.assertEqual(response.status, 200)
-        json_resp = await response.json()
-        self.assertEqual(json_resp["submissionId"], self.submission_id)
->>>>>>> 9dca7bdf
+        with self.p_get_sess_restapi:
+            response = await self.client.patch("/submissions/FOL12345678", json=data)
+            self.MockedSubmissionOperator().update_submission.assert_called_once()
+            self.assertEqual(response.status, 200)
+            json_resp = await response.json()
+            self.assertEqual(json_resp["submissionId"], self.submission_id)
 
     async def test_submission_is_published(self):
         """Test that submission would be published and DOI would be added."""
@@ -1199,40 +993,29 @@
             response = await self.client.patch("/publish/FOL12345678")
             self.assertEqual(response.status, 200)
             json_resp = await response.json()
-<<<<<<< HEAD
-            self.assertEqual(json_resp["folderId"], self.folder_id)
-
-    async def test_folder_deletion_is_called(self):
-        """Test that folder would be deleted."""
-        self.MockedFolderOperator().read_folder.return_value = self.test_folder
-        with self.p_get_sess_restapi:
-            response = await self.client.delete("/folders/FOL12345678")
-            self.MockedFolderOperator().read_folder.assert_called_once()
-            self.MockedFolderOperator().delete_folder.assert_called_once()
-            self.assertEqual(response.status, 204)
-=======
             self.assertEqual(json_resp["submissionId"], self.submission_id)
 
     async def test_submission_deletion_is_called(self):
         """Test that submission would be deleted."""
         self.MockedSubmissionOperator().read_submission.return_value = self.test_submission
-        response = await self.client.delete("/submissions/FOL12345678")
-        self.MockedSubmissionOperator().read_submission.assert_called_once()
-        self.MockedSubmissionOperator().delete_submission.assert_called_once()
-        self.assertEqual(response.status, 204)
+        with self.p_get_sess_restapi:
+            response = await self.client.delete("/submissions/FOL12345678")
+            self.MockedSubmissionOperator().read_submission.assert_called_once()
+            self.MockedSubmissionOperator().delete_submission.assert_called_once()
+            self.assertEqual(response.status, 204)
 
     async def test_put_submission_doi_passes_and_returns_id(self):
         """Test put method for submission doi works."""
         self.MockedSubmissionOperator().update_submission.return_value = self.submission_id
         data = ujson.load(open(self.TESTFILES_ROOT / "doi" / "test_doi.json"))
 
-        response = await self.client.put("/submissions/FOL12345678/doi", json=data)
-        self.assertEqual(response.status, 200)
-        json_resp = await response.json()
-        self.assertEqual(json_resp["submissionId"], self.submission_id)
-
-        response = await self.client.get(f"/submissions/{self.submission_id}")
-        self.assertEqual(response.status, 200)
-        json_resp = await response.json()
-        self.assertIn("doiInfo", json_resp)
->>>>>>> 9dca7bdf
+        with self.p_get_sess_restapi:
+            response = await self.client.put("/submissions/FOL12345678/doi", json=data)
+            self.assertEqual(response.status, 200)
+            json_resp = await response.json()
+            self.assertEqual(json_resp["submissionId"], self.submission_id)
+
+            response = await self.client.get(f"/submissions/{self.submission_id}")
+            self.assertEqual(response.status, 200)
+            json_resp = await response.json()
+            self.assertIn("doiInfo", json_resp)