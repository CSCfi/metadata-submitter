--- conflicted
+++ resolved
@@ -10,13 +10,9 @@
 import aiohttp_session
 from aiohttp.test_utils import make_mocked_coro
 from aiohttp.web import HTTPBadRequest, HTTPNotFound, HTTPUnprocessableEntity
-from metadata_backend.api.operators import FolderOperator, Operator, ProjectOperator, UserOperator, XMLOperator
 from multidict import MultiDict, MultiDictProxy
 from pymongo.errors import ConnectionFailure, OperationFailure
 
-<<<<<<< HEAD
-from .mockups import Mock_Request
-=======
 from metadata_backend.api.operators import (
     SubmissionOperator,
     Operator,
@@ -25,8 +21,7 @@
     ProjectOperator,
 )
 
-from .mockups import get_request_with_fernet
->>>>>>> 9dca7bdf
+from .mockups import Mock_Request
 
 
 class AsyncIterator:
@@ -970,7 +965,6 @@
 
     async def test_check_user_doc_fails(self):
         """Test check user doc fails."""
-<<<<<<< HEAD
         request = Mock_Request()
         db_client = MagicMock()
         db_database = MagicMock()
@@ -982,14 +976,7 @@
         with self.p_get_sess_restapi:
             operator = UserOperator(self.client)
             with self.assertRaises(HTTPBadRequest):
-                await operator.check_user_has_doc(request, "something", self.user_generated_id, self.folder_id)
-=======
-        request = get_request_with_fernet()
-        request.app["db_client"] = MagicMock()
-        operator = UserOperator(self.client)
-        with self.assertRaises(HTTPBadRequest):
-            await operator.check_user_has_doc(request, "something", self.user_generated_id, self.submission_id)
->>>>>>> 9dca7bdf
+                await operator.check_user_has_doc(request, "something", self.user_generated_id, self.submission_id)
 
     async def test_check_user_doc_passes(self):
         """Test check user doc passes when object has same project id and user."""
@@ -1016,21 +1003,10 @@
                         "metadata_backend.api.operators.UserOperator.check_user_has_project",
                         return_value=True,
                     ):
-<<<<<<< HEAD
                         result = await operator.check_user_has_doc(
-                            request, "folders", self.user_generated_id, self.folder_id
+                            request, "submissions", self.user_generated_id, self.submission_id
                         )
                         self.assertTrue(result)
-=======
-                        with patch(
-                            "metadata_backend.api.operators.UserOperator.check_user_has_project",
-                            return_value=True,
-                        ):
-                            result = await operator.check_user_has_doc(
-                                request, "submissions", self.user_generated_id, self.submission_id
-                            )
-                            self.assertTrue(result)
->>>>>>> 9dca7bdf
 
     async def test_create_user_works_existing_userId(self):
         """Test create method for existing user."""
