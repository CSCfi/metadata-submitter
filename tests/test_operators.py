--- conflicted
+++ resolved
@@ -7,17 +7,11 @@
 from uuid import uuid4
 
 from aiohttp.web import HTTPBadRequest, HTTPNotFound, HTTPUnprocessableEntity
-<<<<<<< HEAD
 from aiohttp.test_utils import make_mocked_coro
 from unittest import IsolatedAsyncioTestCase
-
-=======
-from metadata_backend.api.operators import FolderOperator, Operator, UserOperator, XMLOperator
->>>>>>> 29727705
 from multidict import MultiDict, MultiDictProxy
 from pymongo.errors import ConnectionFailure, OperationFailure
 
-<<<<<<< HEAD
 from metadata_backend.api.operators import (
     FolderOperator,
     Operator,
@@ -27,9 +21,6 @@
 )
 
 from .mockups import get_request_with_fernet
-
-=======
->>>>>>> 29727705
 
 class AsyncIterator:
     """Async iterator based on range."""
