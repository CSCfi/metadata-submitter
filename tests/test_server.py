--- conflicted
+++ resolved
@@ -38,10 +38,7 @@
         self.assertIs(type(server), web.Application)
 
     async def test_api_routes_are_set(self):
-<<<<<<< HEAD
-        """Test correct amount of API (no frontend) routes is set."""
-=======
-        """Test correct amount of api (no frontend) routes is set.
+        """Test correct amount of API (no frontend) routes is set.
 
         routes considered to be separate are eg.:
         - /submissions
@@ -52,7 +49,6 @@
         tests will see 22 or 23 routes
 
         """
->>>>>>> e1b8cc58
         server = await self.get_application()
         self.assertIs(len(server.router.resources()), 21)
 
