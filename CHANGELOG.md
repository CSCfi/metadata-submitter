# Changelog

All notable changes to this project will be documented in this file.

The format is based on [Keep a Changelog](https://keepachangelog.com/en/1.0.0/),
and this project adheres to [Semantic Versioning](https://semver.org/spec/v2.0.0.html).

## [Unreleased]
### Added
- `lastModified` to folder to keep track when a folder or the objects in a folder change and be able to filter via the `lastModified`
- connection checking and `retry`-mechanism for calls to Metax-service in case of server and connection errors
- Endpoint for submitting DOI information. #389
- Endpoint with swagger documentation `/swagger`

### Changed
- migrated to variables used by motor 3 for ssl https://motor.readthedocs.io/en/stable/migrate-to-motor-3.html?highlight=ssl_certfile#renamed-uri-options
  - env vars `MONGO_SSL_CLIENT_KEY` and `MONGO_SSL_CLIENT_CERT` are replaced with `MONGO_SSL_CLIENT_CERT_KEY`
<<<<<<< HEAD
  - HTTPError exceptions return a response with JSON Problem instead of an HTML page. #382
=======
- Refactor **folder** to **submission**
>>>>>>> 4e3d09d3

### Removed

- remove `datacite.json` to render the form from `folder["doiInfo"]`
  - we removed `namedtype` for `contributors` and `creators` we therefore allow `additionalProperties`
  - `subjectsSchema` is a given by frontend thus we allow via `additionalProperties`
  
## [0.13.0] - 2022-04-07

### Added

- Submission endpoint update #371
  - Adds mandatory query parameter `folder` for submit endpoint POST 
  - On actions add and modify object is added or updated to folder(submission) where it belongs with it's accession ID, schema, submission type, title and filename
  - Adds metax integration to submit endpoint
- Integration with Metax service #356 #387
  - Adds new local container for testing against mocked Metax API
  - Introduces new env vars: `METAX_USER`, `METAX_PASS`, `METAX_URL` for connection to Metax service
  - Introduces new env var `DISCOVERY_URL` for creating link to dataset inside Fairdata SD catalog
  - Adds new key metaxIdentifier to Study and Dataset collections containing metax id returned from Metax API
  - Adds new handler MetaxServiceHandler to take care of mapping Submitter metadata to Metax metadata and to connect to Metax API
  - Adds new mapper class to adjust incoming metadata to Metax schema
- Add patching of folders after object save and update operations #354
  - Adds mandatory query parameter `folder` for objects endpoint POST 
  - Object is added or updated to folder(submission) where it belongs with it's accession ID, schema, submission type, title and filename in the case of CSV and XML upload
  - Adds configuration for mypy linting to VScode devcontainer setup
- Templates API #256
  - use `ujson` as default json library
- Creating draft Datacite DOI for folders #257 #332
  - created a mock web app, which would act similarly to DataCite REST API
  - altered `publish_folder` endpoint so that `extraInfo` containing the DOI data is added upon publishing
  - added `datePublished` key to folders which takes in the date/time, when folder is published
- DOI Publishing and deletion to Datacite #332 #369
  - create draft DOIs for both Study and Datasets and add them to the folder `extraInfo` when published
  - delete draft DOIs on object delete
  - update DOI info at Datacite when folder is published
- VScode Dev environment #287
  - Add VS Code development container
  - Update docker for development
- Docker-compose and docker-compose-tls files changed to use variables from .env file. #301
- Add folder querying by name #305
  - Add indexing on database initialization
  - Add new field text_name to folder collection
  - Python scripts for database operations. `mongo_indexes.py` for collections and indexes creation to be run if the database is destroyed and `clean_db.py` script with new functionality to only delete documents from collections
  - update github actions
- Add folder querying by date #308
- Add description to JSON schemas #323
  - add JSON schema spelling checker to pyspelling github action
  - optimise wordlist by adding regex ignore patterns
  - added pyspelling to pre-commit hooks (fixed syntax for scripts according to https://github.com/koalaman/shellcheck )
  - enum are sorted alphabetically, with the exception of other and unspecified values which are left at the end of the list
  - allow for accession key in `referenceAlignment` & `process sequence` as array, previously all accession keys were converted to `accessionId` which is not correct
  - add default `gender` as `unknown`
- Project ownership #346
  - added new collection `project`
  - added new key `projects` to `user`
  - added new key `projectId` to `folder` and `template-*` collections
  - new mandatory `/userinfo` value from AAI at login time `sdSubmitProjects`
    - user is redirected to an info page by AAI if key is missing
  - new mandatory query parameter `projectId` in `GET /folders`
  - new mandatory JSON key `projectId` in `POST /folders` and `POST /templates`
  - new endpoint `GET /templates` to replace `GET /users/current` `{"templates":[...]}`
  - new JSON keys `index` and `tags` to `PATCH /templates/schema/templateId`, same values as were previously used in `PATCH /user` which is now removed
  - WARNING: breaking change that requires fresh database, because "project" is new information that did not exist before, and it can't be migrated to existing user-owned hierarchy
- Multilevel add patch objects to support `/extraInfo/datasetIdentifiers/-` which needs dot notation for mongodb to work e.g. `extraInfo.datasetIdentifiers` #332

### Changed

- Refactor auth.py package by removing custom OIDC code and replacing it with https://github.com/IdentityPython/JWTConnect-Python-OidcRP. #315
  - New mandatory ENV `OIDC_URL`
  - New optional ENVs `OIDC_SCOPE`, `AUTH_METHOD`
  - Added oidcrp dependency
- Use node 16+ #345
- VScode Dev environment #287
  - Adds requirements-dev.in/txt files. Now pip dependencies can be managed with pip-tools
  - README updated with tox command, development build instructions, and prettify Dockerfile.
- Update ENA XML and JSON schemas #299
- Github actions changed the use of https://git.io/misspell to rojopolis/spellcheck-github-actions #316
- Separated most of the handlers to own files inside the handlers folder #319 
- allow inserting only one study in folder #332
- JSON schemas #332
   - introduce `keywords` required for Metax in `doiInfo`
   - dataset `description` and study `studyAbstract` are now mandatory
- `keywords` will be comma separated values, that will require splitting when adding to Metax API

### Fixed

- Coveralls report #267
- Typos for functions and tests #279
- Fix spelling mistakes for JSON schemas #323
- Oidcrp does not allow empty values, prefill them in mockauth so front-end can start #333
- Fix development environment #336
  - Add env vars `OIDC_URL` and `OIDC_URL_TEST` to mock auth container
  - Adds logging configs for mock auth
  - Updates mock auth api's token endpoint with expiration configs
  - Adds config .pre-commit-config.yaml file required by pre-commit library
  - Redirect url in docker-compose is now default
  - Adds logging for doi mock api

### Removed

- Removed `Authlib` dependency #315
- Project ownership #346
  - deprecated `folders` and `templates` keys from `GET /users/current`
    - as a side effect, deprecated `items` query parameter from the same endpoint
  - deprecated `PATCH /user`

### Deprecated

- Deprecated ENVs `ISS_URL`, `AUTH_URL`, `AUTH_REFERER`, `JWK_URL` #315

## [0.11.0] - 2021-08-31

### Changed

- Package updates

### Added

- Feature/sort folders #249
- Include DOI information in the folder schema #246


## [0.10.0] - 2021-08-12

### Added

- Add integration tests for misses in dataset, experiment, policy

### Changed

- Package updates
- EGA XML schemas version:1.8.0
- Refactor analysis and experiment schemas to adhere to XML schema

### Fixed

- Fix misses for DAC, experiment and policy processing of XML
- Fix misses in JSON Schema

## [0.9.0] - 2021-03-22

### Added

- Use dependabot
- Support simultaneous sessions

### Changed

- Refactor JSON schema Links
- Refactor handlers to be more streamlined
- Validate patch requests for JSON content
- Switch to python 3.8

## [0.8.1] - 2021-02-15

### Fixed

- Bugfix for error pages #202

## [0.8.0] - 2021-02-12

### Added

- TLS support
- Use `sub` as alternative to `eppn` to identify users
- `PATCH` for objects and `PUT` for XML objects enabled
- Delete folders and objects associated to user on user delete

### Changed

- Redirect to error pages
- Extended integration tests

### Fixed

- Fix replace on json patch
- General bug and fixes

## [0.7.1] - 2021-01-19

### Fixed

- Hotfix release #176
  - added check_object_exists to check object exists and fail early with 404 before checking it belongs to user
  - refactor and added more check_folder_exists to check folder exists before doing anything
  - integration test to check objects are deleted properly

### Changes

- Check objects and folders exist before any operation
- Integration check to see if deleted object or folder are still registered in db

## [0.7.0] - 2021-01-06

### Added 

- CodeQL github action #162
- `/health` endpoint #173

- Map `users` to `folders` with `_handle_check_ownedby_user` #158
  - querying for objects is restricted to only the objects that belong to user 
  - return folders owned by user or published
  - added a few db operators some used (aggregate, remove)
  - process json patch to mongo query so that there is addition and replace instead of full rewrite of the document causing race condition
  - standardise raises description and general improvements and fixes of logs and descriptions

### Changed
- Verify `/publish` endpoint #163
- Restrict endpoints to logged in users #151
- Updated documentation #165
- Switch to using uuids for accession ids #168
- Integration tests and increase unit test coverage #166

### Fixed

- Fixes for idp and location headers redirects #150
- Fix race condition in db operations #158
- Fix handling of draft deletion by removing redundant deletion #164, #169 and #172

## [0.6.1] - 2020-11-23

### Added 

- CSRF session #142

### Changed

- Refactor draft `/folder` #144
- Refactor gh actions #140
- Patch publish #141

### Fixed

- Bugfixes for login redirect #139

## [0.6.0] - 2020-10-08

### Added 

- Authentication with OIDC  #133
- Only 3.7 support going further #134
- More submission actions `ADD` and `MODIFY` #137


## [0.5.3] - 2020-08-21

### Changed

- Updated OpenAPI specifications #127
- Python modules, project description and instructions to documentation sources #128
- Added integration tests #129
- Updated documentation #130


## [0.5.2] - 2020-08-14

### Fixes

- Fix mimetype for SVG image and package data

## [0.5.1] - 2020-08-14

### Added

- Add folder POST JSON schema
- Added `/user` endpoint with support for GET, PATCH and DELETE

### Fixes

- Dockerfile build fixes #115
- Fix JSON Schema details #117 
- Missing env from github actions #119
- Typo fixes #120
- Await responses #122


## [0.5.0] - 2020-08-06

### Added

- Centralized status message handler #83
- Alert dialog component #81
- `/folders` endpoint
- `/drafts` endpoint
- JSON validation
- XML better parsing
- Auth middleware
- Pagination

### Changed

- Improved current naming conventions #82
- Login flow with new routes for Home & Login #76, #79, #80
- Change from pymongo to motor

## [0.2.0] - 2020-07-01

### Added

- Added integration tests
- Switched to github actions
- Added base docs folder
- Added more refined XML parsing
- Integration tests added
- Refactor unit tests

### Changed

- Refactor API endpoints and responses
  - error using https://tools.ietf.org/html/rfc7807
  - `objects` and `schemas` endpoints added

## [0.1.0] - 2020-06-08

### Added

- RESTful API for metadata XML files, making it possible to Submit, List and Query files
- Files are also validated during submission process.


[unreleased]: https://github.com/CSCfi/metadata-submitter/compare/v0.13.0...HEAD
[0.13.0]: https://github.com/CSCfi/metadata-submitter/compare/v0.10.0...v0.13.0
[0.11.0]: https://github.com/CSCfi/metadata-submitter/compare/v0.10.0...v0.11.0
[0.10.0]: https://github.com/CSCfi/metadata-submitter/compare/v0.9.0...v0.10.0
[0.9.0]: https://github.com/CSCfi/metadata-submitter/compare/v0.8.1...v0.9.0
[0.8.1]: https://github.com/CSCfi/metadata-submitter/compare/v0.8.0...v0.8.1
[0.8.0]: https://github.com/CSCfi/metadata-submitter/compare/v0.7.1...v0.8.0
[0.7.1]: https://github.com/CSCfi/metadata-submitter/compare/v0.7.0...v0.7.1
[0.7.0]: https://github.com/CSCfi/metadata-submitter/compare/v0.6.1...v0.7.0
[0.6.1]: https://github.com/CSCfi/metadata-submitter/compare/v0.6.0...v0.6.1
[0.6.0]: https://github.com/CSCfi/metadata-submitter/compare/v0.5.3...v0.6.0
[0.5.3]: https://github.com/CSCfi/metadata-submitter/compare/v0.5.2...v0.5.3
[0.5.2]: https://github.com/CSCfi/metadata-submitter/compare/v0.5.1...v0.5.2
[0.5.1]: https://github.com/CSCfi/metadata-submitter/compare/v0.5.0...v0.5.1
[0.5.0]: https://github.com/CSCfi/metadata-submitter/compare/v0.2.0...v0.5.0
[0.3.0]: https://github.com/CSCfi/metadata-submitter/compare/v0.1.0...v0.2.0
[0.1.0]: https://github.com/CSCfi/metadata-submitter/releases/tag/v0.1.0<|MERGE_RESOLUTION|>--- conflicted
+++ resolved
@@ -15,11 +15,8 @@
 ### Changed
 - migrated to variables used by motor 3 for ssl https://motor.readthedocs.io/en/stable/migrate-to-motor-3.html?highlight=ssl_certfile#renamed-uri-options
   - env vars `MONGO_SSL_CLIENT_KEY` and `MONGO_SSL_CLIENT_CERT` are replaced with `MONGO_SSL_CLIENT_CERT_KEY`
-<<<<<<< HEAD
-  - HTTPError exceptions return a response with JSON Problem instead of an HTML page. #382
-=======
-- Refactor **folder** to **submission**
->>>>>>> 4e3d09d3
+- Refactor **folder** to **submission** #411
+- HTTPError exceptions return a response with JSON Problem instead of an HTML page #382
 
 ### Removed
 
