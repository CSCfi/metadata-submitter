--- conflicted
+++ resolved
@@ -15,13 +15,9 @@
 ### Changed
 - migrated to variables used by motor 3 for ssl https://motor.readthedocs.io/en/stable/migrate-to-motor-3.html?highlight=ssl_certfile#renamed-uri-options
   - env vars `MONGO_SSL_CLIENT_KEY` and `MONGO_SSL_CLIENT_CERT` are replaced with `MONGO_SSL_CLIENT_CERT_KEY`
-<<<<<<< HEAD
 - Refactor **folder** to **submission** #411
 - HTTPError exceptions return a response with JSON Problem instead of an HTML page #382
-=======
-- Refactor **folder** to **submission**
 - HTTP PATCH for submissions has changed to only accept 'name' and 'description' in a flat JSON object.
->>>>>>> df9e532d
 
 ### Removed
 
