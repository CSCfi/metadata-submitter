--- conflicted
+++ resolved
@@ -23,12 +23,8 @@
 - Added mapping for languages between the submitter and Metax-service #514
 - Added mapping for subjects from submission doi info to Metax field_of_science #556
 - Run integration tests with pytest
-<<<<<<< HEAD
   - run integration tests with `--nocleanup` option
-=======
-  - run integration tests with `--nocleanup` option 
 - Support for LifeScience groups as a substitute to CSC projects #548
->>>>>>> 9b204ff0
 
 ### Changed
 - schema loader now matches schema files by exact match with schema #481. This means that schema file naming in metadata_backend/helpers/schemas now have rules:
