--- conflicted
+++ resolved
@@ -22,13 +22,10 @@
   - HTTPError exceptions return a response with JSON Problem instead of an HTML page #433
   - Make Metax errors visible to user #453
   - Catch unexpected errors and return a JSON Problem instead of server crashing #453
-<<<<<<< HEAD
-- Recreate DB before integration tests run and cleanup after integration tests have run #448
-=======
 - Fix session and authorization issues
   - Prefix API endpoint with /v1
   - Refactor authentication checking, fixing issues from #421 and remove HTTPSeeOther from the API
->>>>>>> be0002ce
+- Recreate DB before integration tests run and cleanup after integration tests have run #448
 
 ### Removed
 
