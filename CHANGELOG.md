# Changelog

All notable changes to this project will be documented in this file.

The format is based on [Keep a Changelog](https://keepachangelog.com/en/1.0.0/),
and this project adheres to [Semantic Versioning](https://semver.org/spec/v2.0.0.html).

<<<<<<< HEAD
## [Unreleased]
### Added
- `lastModified` to folder to keep track when a folder or the objects in a folder change and be able to filter via the `lastModified`
- connection checking and `retry`-mechanism for calls to Metax-service in case of server and connection errors
- Endpoint for submitting DOI information. #389
- Endpoint with swagger documentation `/swagger`
- added `aiohttp_session` as dependency and removed old way of handling cookies
- Create a new ServiceHandler class to share error handling, retry mechanism, custom request logic between service integrations.
- Integration with REMS #498
  - New rems service handler
  - New rems mock api service for integration tests
  - New API endpoint `/v1/rems` for the frontend to retrieve DAC and Policies
  - Submission now can have a new field, `dac`, with `workflowId`, `organizationId`, and `licenses` (array of int)
  - Published datasets have a new field `dac` with `workflowId`, `organizationId`, `resourceId`, and `catalogueItemId`
- Pylint static checks
- Added mapping for languages between the submitter and Metax-service #514
- Added mapping for subjects from submission doi info to Metax field_of_science #556
- Run integration tests with pytest
  - run integration tests with `--nocleanup` option
- Support for LifeScience groups as a substitute to CSC projects #548
- Support for `Bearer` tokens, opening use of the API without frontend. Tokens are validated from the configured `OIDC_URL`
- Made [PKCE](https://oidcrp.readthedocs.io/en/latest/add_on/pkce.html) settings explicit in `oidcrp` client auth
- Added [DPOP](https://oidcrp.readthedocs.io/en/latest/add_on/dpop.html) placeholder settings for when AAI support has been implemented
- Add advanced health checks for Datacite, REMS and Metax and performance checks for API response #585
- pre-commit check to sort and remove duplicates in the dictionary

### Changed
- schema loader now matches schema files by exact match with schema #481. This means that schema file naming in metadata_backend/helpers/schemas now have rules:
  - file name starts with schema provider separated with dot or underscore (e.g. EGA.policy.xsd, ena_policy.json) or
  - if schema is local then no schema provider needs to be added (e.g users.json)
  - schema name and mongo database collection name must be the same
- migrated to variables used by motor 3 for ssl https://motor.readthedocs.io/en/stable/migrate-to-motor-3.html?highlight=ssl_certfile#renamed-uri-options
  - env vars `MONGO_SSL_CLIENT_KEY` and `MONGO_SSL_CLIENT_CERT` are replaced with `MONGO_SSL_CLIENT_CERT_KEY`
- Refactor **folder** to **submission** #411
- HTTP PATCH for submissions has changed to only accept 'name' and 'description' in a flat JSON object.
- Better (metax) error handling #382
  - HTTPError exceptions return a response with JSON Problem instead of an HTML page #433
  - Make Metax errors visible to user #453
  - Catch unexpected errors and return a JSON Problem instead of server crashing #453
- Fix session and authorization issues
  - Prefix API endpoint with /v1
  - Refactor authentication checking, fixing issues from #421 and remove HTTPSeeOther from the API
- Recreate DB before integration tests run and cleanup after integration tests have run #448
- Make using of discovery service (METAX) optional #467
- Refactor api handlers to share a single instance of service handlers
- Refactor metadata creation methods to parse and add separate metadata objects to db from a single XML file #525
- Validate schema definitions, updating them to JSON schema 2020-12 #581

### Removed

- remove `datacite.json` to render the form from `folder["doiInfo"]`
  - we removed `namedtype` for `contributors` and `creators` we therefore allow `additionalProperties`
  - `subjectsSchema` is a given by frontend thus we allow via `additionalProperties`
- Removed `OIDC_ENABLED` testing variable which can cause misconfiguration incidents

- remove unused code related to change from user to project ownership caused by faulty rebase or rollback of certain features #579

### Fixed
- Schemas endpoint returned `400` for `/v1/schemas/datacite` #554
- XML delete when an object or submission is deleted #579
- small pylint issues e.g. web.HTTPSuccessful was never being raised #579
- fix `Any` type wherever that is possible. #579
=======
## [0.13.1] - 2022-05-31
### Changed
- migrated to variables used by motor 3 for ssl https://motor.readthedocs.io/en/stable/migrate-to-motor-3.html?highlight=ssl_certfile#renamed-uri-options #420
  - env vars `MONGO_SSL_CLIENT_KEY` and `MONGO_SSL_CLIENT_CERT` are replaced with `MONGO_SSL_CLIENT_CERT_KEY`
- adds required field affiliation for creator and contributor in datacite schema #399
>>>>>>> 3df69bb9

## [0.13.0] - 2022-04-07

### Added

- Submission endpoint update #371
  - Adds mandatory query parameter `folder` for submit endpoint POST
  - On actions add and modify object is added or updated to folder(submission) where it belongs with it's accession ID, schema, submission type, title and filename
  - Adds metax integration to submit endpoint
- Integration with Metax service #356 #387
  - Adds new local container for testing against mocked Metax API
  - Introduces new env vars: `METAX_USER`, `METAX_PASS`, `METAX_URL` for connection to Metax service
  - Introduces new env var `DISCOVERY_URL` for creating link to dataset inside Fairdata SD catalog
  - Adds new key metaxIdentifier to Study and Dataset collections containing metax id returned from Metax API
  - Adds new handler MetaxServiceHandler to take care of mapping Submitter metadata to Metax metadata and to connect to Metax API
  - Adds new mapper class to adjust incoming metadata to Metax schema
- Add patching of folders after object save and update operations #354
  - Adds mandatory query parameter `folder` for objects endpoint POST
  - Object is added or updated to folder(submission) where it belongs with it's accession ID, schema, submission type, title and filename in the case of CSV and XML upload
  - Adds configuration for mypy linting to VScode devcontainer setup
- Templates API #256
  - use `ujson` as default json library
- Creating draft Datacite DOI for folders #257 #332
  - created a mock web app, which would act similarly to DataCite REST API
  - altered `publish_folder` endpoint so that `extraInfo` containing the DOI data is added upon publishing
  - added `datePublished` key to folders which takes in the date/time, when folder is published
- DOI Publishing and deletion to Datacite #332 #369
  - create draft DOIs for both Study and Datasets and add them to the folder `extraInfo` when published
  - delete draft DOIs on object delete
  - update DOI info at Datacite when folder is published
- VScode Dev environment #287
  - Add VS Code development container
  - Update docker for development
- Docker-compose and docker-compose-tls files changed to use variables from .env file. #301
- Add folder querying by name #305
  - Add indexing on database initialization
  - Add new field text_name to folder collection
  - Python scripts for database operations. `mongo_indexes.py` for collections and indexes creation to be run if the database is destroyed and `clean_db.py` script with new functionality to only delete documents from collections
  - update github actions
- Add folder querying by date #308
- Add description to JSON schemas #323
  - add JSON schema spelling checker to pyspelling github action
  - optimise wordlist by adding regex ignore patterns
  - added pyspelling to pre-commit hooks (fixed syntax for scripts according to https://github.com/koalaman/shellcheck )
  - enum are sorted alphabetically, with the exception of other and unspecified values which are left at the end of the list
  - allow for accession key in `referenceAlignment` & `process sequence` as array, previously all accession keys were converted to `accessionId` which is not correct
  - add default `gender` as `unknown`
- Project ownership #346
  - added new collection `project`
  - added new key `projects` to `user`
  - added new key `projectId` to `folder` and `template-*` collections
  - new mandatory `/userinfo` value from AAI at login time `sdSubmitProjects`
    - user is redirected to an info page by AAI if key is missing
  - new mandatory query parameter `projectId` in `GET /folders`
  - new mandatory JSON key `projectId` in `POST /folders` and `POST /templates`
  - new endpoint `GET /templates` to replace `GET /users/current` `{"templates":[...]}`
  - new JSON keys `index` and `tags` to `PATCH /templates/schema/templateId`, same values as were previously used in `PATCH /user` which is now removed
  - WARNING: breaking change that requires fresh database, because "project" is new information that did not exist before, and it can't be migrated to existing user-owned hierarchy
- Multilevel add patch objects to support `/extraInfo/datasetIdentifiers/-` which needs dot notation for mongodb to work e.g. `extraInfo.datasetIdentifiers` #332

### Changed

- Refactor auth.py package by removing custom OIDC code and replacing it with https://github.com/IdentityPython/JWTConnect-Python-OidcRP. #315
  - New mandatory ENV `OIDC_URL`
  - New optional ENVs `OIDC_SCOPE`, `AUTH_METHOD`
  - Added oidcrp dependency
- Use node 16+ #345
- VScode Dev environment #287
  - Adds requirements-dev.in/txt files. Now pip dependencies can be managed with pip-tools
  - README updated with tox command, development build instructions, and prettify Dockerfile.
- Update ENA XML and JSON schemas #299
- Github actions changed the use of https://git.io/misspell to rojopolis/spellcheck-github-actions #316
- Separated most of the handlers to own files inside the handlers folder #319
- allow inserting only one study in folder #332
- JSON schemas #332
   - introduce `keywords` required for Metax in `doiInfo`
   - dataset `description` and study `studyAbstract` are now mandatory
- `keywords` will be comma separated values, that will require splitting when adding to Metax API

### Fixed

- Coveralls report #267
- Typos for functions and tests #279
- Fix spelling mistakes for JSON schemas #323
- Oidcrp does not allow empty values, prefill them in mockauth so front-end can start #333
- Fix development environment #336
  - Add env vars `OIDC_URL` and `OIDC_URL_TEST` to mock auth container
  - Adds logging configs for mock auth
  - Updates mock auth api's token endpoint with expiration configs
  - Adds config .pre-commit-config.yaml file required by pre-commit library
  - Redirect url in docker-compose is now default
  - Adds logging for doi mock api

### Removed

- Removed `Authlib` dependency #315
- Project ownership #346
  - deprecated `folders` and `templates` keys from `GET /users/current`
    - as a side effect, deprecated `items` query parameter from the same endpoint
  - deprecated `PATCH /user`

### Deprecated

- Deprecated ENVs `ISS_URL`, `AUTH_URL`, `AUTH_REFERER`, `JWK_URL` #315

## [0.11.0] - 2021-08-31

### Changed

- Package updates

### Added

- Feature/sort folders #249
- Include DOI information in the folder schema #246


## [0.10.0] - 2021-08-12

### Added

- Add integration tests for misses in dataset, experiment, policy

### Changed

- Package updates
- EGA XML schemas version:1.8.0
- Refactor analysis and experiment schemas to adhere to XML schema

### Fixed

- Fix misses for DAC, experiment and policy processing of XML
- Fix misses in JSON Schema

## [0.9.0] - 2021-03-22

### Added

- Use dependabot
- Support simultaneous sessions

### Changed

- Refactor JSON schema Links
- Refactor handlers to be more streamlined
- Validate patch requests for JSON content
- Switch to python 3.8

## [0.8.1] - 2021-02-15

### Fixed

- Bugfix for error pages #202

## [0.8.0] - 2021-02-12

### Added

- TLS support
- Use `sub` as alternative to `eppn` to identify users
- `PATCH` for objects and `PUT` for XML objects enabled
- Delete folders and objects associated to user on user delete

### Changed

- Redirect to error pages
- Extended integration tests

### Fixed

- Fix replace on json patch
- General bug and fixes

## [0.7.1] - 2021-01-19

### Fixed

- Hotfix release #176
  - added check_object_exists to check object exists and fail early with 404 before checking it belongs to user
  - refactor and added more check_folder_exists to check folder exists before doing anything
  - integration test to check objects are deleted properly

### Changes

- Check objects and folders exist before any operation
- Integration check to see if deleted object or folder are still registered in db

## [0.7.0] - 2021-01-06

### Added

- CodeQL github action #162
- `/health` endpoint #173

- Map `users` to `folders` with `_handle_check_ownedby_user` #158
  - querying for objects is restricted to only the objects that belong to user
  - return folders owned by user or published
  - added a few db operators some used (aggregate, remove)
  - process json patch to mongo query so that there is addition and replace instead of full rewrite of the document causing race condition
  - standardise raises description and general improvements and fixes of logs and descriptions

### Changed
- Verify `/publish` endpoint #163
- Restrict endpoints to logged in users #151
- Updated documentation #165
- Switch to using uuids for accession ids #168
- Integration tests and increase unit test coverage #166

### Fixed

- Fixes for idp and location headers redirects #150
- Fix race condition in db operations #158
- Fix handling of draft deletion by removing redundant deletion #164, #169 and #172

## [0.6.1] - 2020-11-23

### Added

- CSRF session #142

### Changed

- Refactor draft `/folder` #144
- Refactor gh actions #140
- Patch publish #141

### Fixed

- Bugfixes for login redirect #139

## [0.6.0] - 2020-10-08

### Added

- Authentication with OIDC  #133
- Only 3.7 support going further #134
- More submission actions `ADD` and `MODIFY` #137


## [0.5.3] - 2020-08-21

### Changed

- Updated OpenAPI specifications #127
- Python modules, project description and instructions to documentation sources #128
- Added integration tests #129
- Updated documentation #130


## [0.5.2] - 2020-08-14

### Fixes

- Fix mimetype for SVG image and package data

## [0.5.1] - 2020-08-14

### Added

- Add folder POST JSON schema
- Added `/user` endpoint with support for GET, PATCH and DELETE

### Fixes

- Dockerfile build fixes #115
- Fix JSON Schema details #117
- Missing env from github actions #119
- Typo fixes #120
- Await responses #122


## [0.5.0] - 2020-08-06

### Added

- Centralized status message handler #83
- Alert dialog component #81
- `/folders` endpoint
- `/drafts` endpoint
- JSON validation
- XML better parsing
- Auth middleware
- Pagination

### Changed

- Improved current naming conventions #82
- Login flow with new routes for Home & Login #76, #79, #80
- Change from pymongo to motor

## [0.2.0] - 2020-07-01

### Added

- Added integration tests
- Switched to github actions
- Added base docs folder
- Added more refined XML parsing
- Integration tests added
- Refactor unit tests

### Changed

- Refactor API endpoints and responses
  - error using https://tools.ietf.org/html/rfc7807
  - `objects` and `schemas` endpoints added

## [0.1.0] - 2020-06-08

### Added

- RESTful API for metadata XML files, making it possible to Submit, List and Query files
- Files are also validated during submission process.


[unreleased]: https://github.com/CSCfi/metadata-submitter/compare/v0.13.0...HEAD
[0.13.0]: https://github.com/CSCfi/metadata-submitter/compare/v0.10.0...v0.13.0
[0.11.0]: https://github.com/CSCfi/metadata-submitter/compare/v0.10.0...v0.11.0
[0.10.0]: https://github.com/CSCfi/metadata-submitter/compare/v0.9.0...v0.10.0
[0.9.0]: https://github.com/CSCfi/metadata-submitter/compare/v0.8.1...v0.9.0
[0.8.1]: https://github.com/CSCfi/metadata-submitter/compare/v0.8.0...v0.8.1
[0.8.0]: https://github.com/CSCfi/metadata-submitter/compare/v0.7.1...v0.8.0
[0.7.1]: https://github.com/CSCfi/metadata-submitter/compare/v0.7.0...v0.7.1
[0.7.0]: https://github.com/CSCfi/metadata-submitter/compare/v0.6.1...v0.7.0
[0.6.1]: https://github.com/CSCfi/metadata-submitter/compare/v0.6.0...v0.6.1
[0.6.0]: https://github.com/CSCfi/metadata-submitter/compare/v0.5.3...v0.6.0
[0.5.3]: https://github.com/CSCfi/metadata-submitter/compare/v0.5.2...v0.5.3
[0.5.2]: https://github.com/CSCfi/metadata-submitter/compare/v0.5.1...v0.5.2
[0.5.1]: https://github.com/CSCfi/metadata-submitter/compare/v0.5.0...v0.5.1
[0.5.0]: https://github.com/CSCfi/metadata-submitter/compare/v0.2.0...v0.5.0
[0.3.0]: https://github.com/CSCfi/metadata-submitter/compare/v0.1.0...v0.2.0
[0.1.0]: https://github.com/CSCfi/metadata-submitter/releases/tag/v0.1.0<|MERGE_RESOLUTION|>--- conflicted
+++ resolved
@@ -5,7 +5,6 @@
 The format is based on [Keep a Changelog](https://keepachangelog.com/en/1.0.0/),
 and this project adheres to [Semantic Versioning](https://semver.org/spec/v2.0.0.html).
 
-<<<<<<< HEAD
 ## [Unreleased]
 ### Added
 - `lastModified` to folder to keep track when a folder or the objects in a folder change and be able to filter via the `lastModified`
@@ -68,13 +67,12 @@
 - XML delete when an object or submission is deleted #579
 - small pylint issues e.g. web.HTTPSuccessful was never being raised #579
 - fix `Any` type wherever that is possible. #579
-=======
+
 ## [0.13.1] - 2022-05-31
 ### Changed
 - migrated to variables used by motor 3 for ssl https://motor.readthedocs.io/en/stable/migrate-to-motor-3.html?highlight=ssl_certfile#renamed-uri-options #420
   - env vars `MONGO_SSL_CLIENT_KEY` and `MONGO_SSL_CLIENT_CERT` are replaced with `MONGO_SSL_CLIENT_CERT_KEY`
 - adds required field affiliation for creator and contributor in datacite schema #399
->>>>>>> 3df69bb9
 
 ## [0.13.0] - 2022-04-07
 
