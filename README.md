--- conflicted
+++ resolved
@@ -22,7 +22,6 @@
 
 ## Tests
 
-<<<<<<< HEAD
 Tests and flake8 style checks can be run with tox automation: just run `tox` on project root (remember to install it first with `pip install tox`).
 
 ## Build and deploy
@@ -32,10 +31,7 @@
 s2i build . centos/python-36-centos7 metadata_backend
 docker run -p 5430:5430 -e APP_FILE=metadata_backend/server.py metadata_backend
 ```
-=======
-Tests, flake8 style checks and bandit security checks can be run with tox automation: just run `tox` on project root (remember to install it first with `pip install tox`.
 
 ## License
 
-Metadata submission interface is released under `MIT`, see [LICENSE](LICENSE).
->>>>>>> baef8ed0
+Metadata submission interface is released under `MIT`, see [LICENSE](LICENSE).