--- conflicted
+++ resolved
@@ -29,11 +29,7 @@
     packages=find_packages(exclude=["tests"]),
     install_requires=requirements,
     extras_require={
-<<<<<<< HEAD
-        "test": ["coverage==6.3.1", "pytest==7.0.1", "pytest-cov==3.0.0", "tox==3.24.5"],
-=======
         "test": ["coverage==6.3.2", "pytest==7.0.1", "pytest-cov==3.0.0", "tox==3.24.5"],
->>>>>>> 7515ae3b
         "docs": ["sphinx >= 1.4", "sphinx_rtd_theme==1.0.0"],
     },
     package_data={
