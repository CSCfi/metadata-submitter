"""Class for handling calls to METAX API."""
from typing import Any, Dict, List, Union

<<<<<<< HEAD
import aiohttp_session
=======
>>>>>>> b95fccc1
from aiohttp import BasicAuth, ClientSession
from aiohttp.web import (
    HTTPError,
    HTTPGatewayTimeout,
    HTTPInternalServerError,
    Request,
)

from ..api.operators import UserOperator
from ..conf.conf import metax_config
from .logger import LOG
from .metax_mapper import MetaDataMapper
from .retry import retry


class MetaxServerError(HTTPError):
    """Metax server errors should produce a 502 Bad Gateway response."""

    status_code = 502


class MetaxClientError(HTTPError):
    """Metax client errors should be raised unmodified."""

    def __init__(
        self,
        status_code: int,
        **kwargs: Any,
    ) -> None:
        """Class to raise for Metax http client errors.

        HTTPError doesn't have a setter for status_code, so this allows setting it.

        :param status_code: Set the status code here, as
        """
        self.status_code = status_code
        HTTPError.__init__(self, **kwargs)


def metax_exception(reason: str, status: int) -> HTTPError:
    """Create a Client or Server exception, according to status code.

    :param reason: Error message
    :param status: HTTP status code
    :returns MetaxServerError or MetaxClientError. HTTPInternalServerError on invalid input
    """
    if status < 400:
        LOG.error(f"HTTP status code must be an error code, >400 received {status}.")
        return HTTPInternalServerError(reason="Server encountered an unexpected situation.")
    reason = f"Metax error {status}: {reason}"
    if status >= 500:
        return MetaxServerError(text=reason, reason=reason)
    return MetaxClientError(text=reason, reason=reason, status_code=status)


class MetaxServiceHandler:
    """API handler for uploading submitters' metadata to METAX service."""

    def __init__(self, req: Request) -> None:
        """Define variables and paths.

        Define variables and paths used for connecting to Metax API and
        default inputs for Metax Dataset creation.

        :param req: HTTP request from calling service
        """
        self.req = req
        self.db_client = self.req.app["db_client"]
        self.auth = BasicAuth(metax_config["username"], metax_config["password"])
        self.metax_url = metax_config["url"]
        self.rest_route = metax_config["rest_route"]
        self.publish_route = metax_config["publish_route"]
        catalog_pid = metax_config["catalog_pid"]

        self.minimal_dataset_template: Dict[Any, Any] = {
            "data_catalog": catalog_pid,
            "metadata_provider_org": "csc.fi",
            "research_dataset": {
                # submitter given DOI
                "preferred_identifier": "",
                "title": {"en": ""},
                # study abstract or dataset description
                "description": {"en": ""},
                # default
                "access_rights": {
                    "access_type": {
                        "in_scheme": "http://uri.suomi.fi/codelist/fairdata/access_type",
                        "identifier": "http://uri.suomi.fi/codelist/fairdata/access_type/code/restricted",
                    }
                },
                # default
                "publisher": {
                    "name": {
                        "en": "CSC Sensitive Data Services for Research",
                        "fi": "CSC:n Arkaluonteisen datan palveluiden aineistokatalogi",
                    },
                    "@type": "Organization",
                },
            },
        }

    async def get_metadata_provider_user(self) -> str:
        """Get current user's external id.

        :returns: Current users external ID
        """
        session = await aiohttp_session.get_session(self.req)
        current_user = session["user_info"]
        user_op = UserOperator(self.db_client)
        user = await user_op.read_user(current_user)
        metadata_provider_user = user["externalId"]
        return metadata_provider_user

<<<<<<< HEAD
    @retry(total_tries=5)
    async def _request(
        self,
        method: str = "GET",
        url: str = None,
        metax_id: str = None,
        params: Union[str, dict] = None,
        json_data: Any = None,
        timeout: int = 5,
    ) -> Union[str, dict]:
        """Request to Metax REST API.

        :param method: HTTP method
        :param url: Full metax url. If None, one is created
        :param metax_id: ID of a dataset
        :param params: URL parameters, must be url encoded
        :param json_data: Dict with request data
        :param timeout: Request timeout
        :returns: Response body parsed as JSON
        """
        if method not in {"GET", "POST", "PUT", "DELETE", "PATCH"}:
            message = f"{method} request to Metax is not supported."
            LOG.error(message)
            raise HTTPInternalServerError(reason=message)

        if not url:
            url = f"{self.metax_url}{self.rest_route}"
            if metax_id:
                url = f"{self.metax_url}{self.rest_route}/{metax_id}"

        async with ClientSession() as sess:
            try:
                response = await sess.request(
                    method=method,
                    url=url,
                    params=params,
                    json=json_data,
                    auth=self.auth,
                    timeout=timeout,
                )

                if response.content_type.endswith("json"):
                    content = await response.json()
                else:
                    content = await response.text()
                    # We should get a JSON response from metax in most requests.
                    if method in {"GET", "POST", "PUT", "PATCH"}:
                        message = f"{method} request to Metax '{url}' returned an unexpected answer: {content:!r}."
                        LOG.error(message)
                        raise MetaxServerError(text=message, reason=message)

                if not response.ok:
                    log_msg = f"{method} request to Metax '{url}' returned a {response.status}."
                    if content:
                        log_msg += f" Content: {content}"
                    LOG.error(log_msg)
                    raise metax_exception(reason=content, status=response.status)

                return content

            except TimeoutError:
                LOG.exception(f"{method} request to Metax '{url}' timed out.")
                raise HTTPGatewayTimeout(reason="Metax error: Could not reach Metax service provider.")
            except HTTPError:
                # These are expected
                raise
            except Exception:
                LOG.exception(f"{method} request to Metax '{url}' raised an unexpected exception.")
                message = "Metax error 502: Unexpected issue when connecting to Metax service provider."
                raise MetaxServerError(text=message, reason=message)

    async def _get(self, metax_id: str) -> dict:
        result = await self._request(method="GET", metax_id=metax_id)
        LOG.info(f"Got metax dataset {metax_id}")

        return result

=======
    async def check_connection(self, timeout: int = 2) -> None:
        """Check connection for Metax server.

        The request should raise exceptions if it fails, and interrupt code execution.

        :param timeout: Request operations timeout
        """
        await self._request(method="HEAD", url=self.metax_url, timeout=2)

    @retry(total_tries=5)
    async def _request(
        self,
        method: str = "GET",
        url: str = None,
        metax_id: str = None,
        params: Union[str, dict] = None,
        json_data: Any = None,
        timeout: int = 10,
    ) -> Union[str, dict]:
        """Request to Metax REST API.

        :param method: HTTP method
        :param url: Full metax url. If None, one is created
        :param metax_id: ID of a dataset
        :param params: URL parameters, must be url encoded
        :param json_data: Dict with request data
        :param timeout: Request timeout
        :returns: Response body parsed as JSON
        """
        if method not in {"HEAD", "GET", "POST", "PUT", "DELETE", "PATCH"}:
            message = f"{method} request to Metax is not supported."
            LOG.error(message)
            raise HTTPInternalServerError(reason=message)

        if not url:
            url = f"{self.metax_url}{self.rest_route}"
            if metax_id:
                url = f"{self.metax_url}{self.rest_route}/{metax_id}"

        async with ClientSession() as sess:
            try:
                response = await sess.request(
                    method=method,
                    url=url,
                    params=params,
                    json=json_data,
                    auth=self.auth,
                    timeout=timeout,
                )

                if response.content_type.endswith("json"):
                    content = await response.json()
                else:
                    content = await response.text()
                    # We should get a JSON response from metax in most requests.
                    if method in {"GET", "POST", "PUT", "PATCH"}:
                        message = f"{method} request to Metax '{url}' returned an unexpected answer: {content:!r}."
                        LOG.error(message)
                        raise MetaxServerError(text=message, reason=message)

                if not response.ok:
                    log_msg = f"{method} request to Metax '{url}' returned a {response.status}."
                    if content:
                        log_msg += f" Content: {content}"
                    LOG.error(log_msg)
                    raise metax_exception(reason=content, status=response.status)

                return content

            except TimeoutError:
                LOG.exception(f"{method} request to Metax '{url}' timed out.")
                raise HTTPGatewayTimeout(reason="Metax error: Could not reach Metax service provider.")
            except HTTPError:
                # These are expected
                raise
            except Exception:
                LOG.exception(f"{method} request to Metax '{url}' raised an unexpected exception.")
                message = "Metax error 502: Unexpected issue when connecting to Metax service provider."
                raise MetaxServerError(text=message, reason=message)

    async def _get(self, metax_id: str) -> dict:
        result = await self._request(method="GET", metax_id=metax_id)
        LOG.info(f"Got metax dataset {metax_id}")

        return result

>>>>>>> b95fccc1
    async def _post_draft(self, json_data: Dict) -> Dict:
        """Post call to Metax REST API.

        :param json_data: Dict with request data
        :returns: Dict with full Metax dataset
        """
        result = await self._request(method="POST", json_data=json_data, params="draft")
        LOG.info(f"Created Metax draft dataset {result['identifier']}")

        return result

    async def _put(self, metax_id: str, json_data: Dict) -> Dict:
        """Put call to Metax REST API.

        :param metax_id: ID of dataset to be updated
        :param json_data: Dict with request data
        :returns: Dict with full Metax dataset
        """
        result = await self._request(method="PUT", metax_id=metax_id, json_data=json_data)
        LOG.info(f"Metax dataset {metax_id} updated.")

        return result

    async def _patch(self, metax_id: str, json_data: Dict) -> Dict:
        """Patch call to Metax REST API.

        :param metax_id: ID of dataset to be updated
        :param json_data: Dict with request data
        :returns: Dict with full Metax dataset
        """
        result = await self._request(method="PATCH", metax_id=metax_id, json_data=json_data)
        LOG.info(f"Patch completed for metax dataset {metax_id}")

        return result

    async def _bulk_patch(self, json_data: List[Dict]) -> Dict:
        """Bulk patch call to Metax REST API.

        :param json_data: Dict with request data
        :returns: Dict with full Metax dataset
        """
        result = await self._request(method="PATCH", json_data=json_data)
        LOG.info("Bulk patch completed for metax datasets")

        return result

    async def _delete_draft(self, metax_id: str) -> None:
        """Delete draft dataset from Metax service.

        :param metax_id: Identification string pointing to Metax dataset to be deleted
        """
        await self._request(method="DELETE", metax_id=metax_id)
        LOG.debug(f"Deleted draft dataset {metax_id} from Metax service")

    async def _publish(self, metax_id: str) -> str:
        """Post a call to Metax RPC publish endpoint.

        :param metax_id: ID of dataset to be updated
        :returns: Dict with full Metax dataset
        """
        result = await self._request(
            method="POST", url=f"{self.metax_url}{self.publish_route}", params={"identifier": metax_id}
        )
        LOG.info(f"Metax ID {metax_id} was published to Metax service.")

        return result["preferred_identifier"]

    async def post_dataset_as_draft(self, collection: str, data: Dict) -> str:
        """Send draft dataset to Metax.

        Construct Metax dataset data from submitters' Study or Dataset and
        send it as new draft dataset to Metax Dataset API.

        :param collection: Schema of incoming submitters' metadata
        :param data: Validated Study or Dataset data dict
        :raises: HTTPError depending on returned error from Metax
        :returns: Metax ID for dataset returned by Metax API
        """
        LOG.debug(
            f"Creating draft dataset to Metax service from Submitter {collection} with accession ID "
            f"{data['accessionId']}"
        )
<<<<<<< HEAD
=======
        await self.check_connection()
>>>>>>> b95fccc1
        metax_dataset = self.minimal_dataset_template
        metax_dataset["metadata_provider_user"] = await self.get_metadata_provider_user()
        if collection == "dataset":
            dataset_data = self.create_metax_dataset_data_from_dataset(data)
        else:
            dataset_data = self.create_metax_dataset_data_from_study(data)
        metax_dataset["research_dataset"] = dataset_data

        metax_data = await self._post_draft(metax_dataset)
        LOG.debug(
            f"Created Metax draft dataset from Submitter {collection} "
            f"{data['accessionId']} with data: {metax_data}."
        )
        metax_id = metax_data["identifier"]
        # Metax service overwrites preferred id (DOI) with temporary id for draft datasets
        # Patching dataset with full research_dataset data updates preferred id to the real one
        LOG.debug(f"Updating Metax draft dataset {metax_id} with permanent preferred identifier.")
        await self._patch(metax_id, {"research_dataset": dataset_data})
        return metax_id

    async def update_draft_dataset(self, collection: str, data: Dict) -> None:
        """Update draft dataset to Metax.

        Construct Metax draft dataset data from submitters' Study or Dataset and
        send it to Metax Dataset API for update.

        :param collection: Schema of incoming submitters' metadata
        :param data: Validated Study or Dataset data dict
        :raises: HTTPError depending on returned error from Metax
        :returns: Metax ID for dataset returned by Metax API
        """
        LOG.info(f"Updating {collection} object data to Metax service.")
<<<<<<< HEAD
=======
        await self.check_connection()
>>>>>>> b95fccc1
        metax_dataset = self.minimal_dataset_template
        metax_dataset["metadata_provider_user"] = await self.get_metadata_provider_user()
        if collection == "dataset":
            dataset_data = self.create_metax_dataset_data_from_dataset(data)
        else:
            dataset_data = self.create_metax_dataset_data_from_study(data)
        metax_dataset["research_dataset"] = dataset_data

        metax_data = await self._put(data["metaxIdentifier"], metax_dataset)
        LOG.debug(f"Updated Metax ID {data['metaxIdentifier']}, new metadata is: {metax_data}")

    async def delete_draft_dataset(self, metax_id: str) -> None:
        """Delete draft dataset from Metax service.

        :param metax_id: Identification string pointing to Metax dataset to be deleted
        """
        LOG.info(f"Deleting Metax draft dataset {metax_id}")
        await self._delete_draft(metax_id)

    async def update_dataset_with_doi_info(self, doi_info: Dict, _metax_ids: List) -> None:
        """Update dataset for publishing.

        :param doi_info: Dict containing info to complete metax dataset metadata
        :param _metax_ids: List of Metax id of dataset to be updated
        """
        LOG.info(
            "Updating metadata with datacite info for Metax datasets: "
            f"{','.join([id['metaxIdentifier'] for id in _metax_ids])}"
        )
        bulk_data = []
        for id in _metax_ids:
            metax_data: dict = await self._get(id["metaxIdentifier"])

            # Map fields from doi info to Metax schema
            mapper = MetaDataMapper(metax_data["research_dataset"], doi_info)
            mapped_metax_data = mapper.map_metadata()
            bulk_data.append({"identifier": id["metaxIdentifier"], "research_dataset": mapped_metax_data})

        await self._bulk_patch(bulk_data)

    async def publish_dataset(self, _metax_ids: List[Dict]) -> None:
        """Publish draft dataset to Metax service.

        Iterate over the metax ids that need to be published.

        :param _metax_ids: List of metax IDs that include study and datasets
        """
        LOG.info(f"Publishing Metax datasets {','.join([id['metaxIdentifier'] for id in _metax_ids])}")

        for object in _metax_ids:
            metax_id = object["metaxIdentifier"]
            doi = object["doi"]
            preferred_id = await self._publish(metax_id)

            if doi != preferred_id:
                LOG.warning(f"Metax Preferred Identifier {preferred_id} " f"does not match object's DOI {doi}")
            LOG.debug(
                f"Object with metax ID {object['metaxIdentifier']} and DOI {object['doi']} is "
                "published to Metax service."
            )

    def create_metax_dataset_data_from_study(self, data: Dict) -> Dict:
        """Construct Metax dataset's research dataset dictionary from Submitters Study.

        :param data: Study data
        :returns: Constructed research dataset
        """
        research_dataset = self.minimal_dataset_template["research_dataset"]
        research_dataset["preferred_identifier"] = data["doi"]
        research_dataset["title"]["en"] = data["descriptor"]["studyTitle"]
        research_dataset["description"]["en"] = data["descriptor"]["studyAbstract"]
        LOG.debug(f"Created Metax dataset from Study with data: {research_dataset}")
        return research_dataset

    def create_metax_dataset_data_from_dataset(self, data: Dict) -> Dict:
        """Construct Metax dataset's research dataset dictionary from Submitters Dataset.

        :param data: Dataset data
        :returns: constructed research dataset
        """
        research_dataset = self.minimal_dataset_template["research_dataset"]
        research_dataset["preferred_identifier"] = data["doi"]
        research_dataset["title"]["en"] = data["title"]
        research_dataset["description"]["en"] = data["description"]
        LOG.debug(f"Created Metax dataset from Dataset with data: {research_dataset}")
        return research_dataset<|MERGE_RESOLUTION|>--- conflicted
+++ resolved
@@ -1,10 +1,7 @@
 """Class for handling calls to METAX API."""
 from typing import Any, Dict, List, Union
 
-<<<<<<< HEAD
 import aiohttp_session
-=======
->>>>>>> b95fccc1
 from aiohttp import BasicAuth, ClientSession
 from aiohttp.web import (
     HTTPError,
@@ -118,85 +115,6 @@
         metadata_provider_user = user["externalId"]
         return metadata_provider_user
 
-<<<<<<< HEAD
-    @retry(total_tries=5)
-    async def _request(
-        self,
-        method: str = "GET",
-        url: str = None,
-        metax_id: str = None,
-        params: Union[str, dict] = None,
-        json_data: Any = None,
-        timeout: int = 5,
-    ) -> Union[str, dict]:
-        """Request to Metax REST API.
-
-        :param method: HTTP method
-        :param url: Full metax url. If None, one is created
-        :param metax_id: ID of a dataset
-        :param params: URL parameters, must be url encoded
-        :param json_data: Dict with request data
-        :param timeout: Request timeout
-        :returns: Response body parsed as JSON
-        """
-        if method not in {"GET", "POST", "PUT", "DELETE", "PATCH"}:
-            message = f"{method} request to Metax is not supported."
-            LOG.error(message)
-            raise HTTPInternalServerError(reason=message)
-
-        if not url:
-            url = f"{self.metax_url}{self.rest_route}"
-            if metax_id:
-                url = f"{self.metax_url}{self.rest_route}/{metax_id}"
-
-        async with ClientSession() as sess:
-            try:
-                response = await sess.request(
-                    method=method,
-                    url=url,
-                    params=params,
-                    json=json_data,
-                    auth=self.auth,
-                    timeout=timeout,
-                )
-
-                if response.content_type.endswith("json"):
-                    content = await response.json()
-                else:
-                    content = await response.text()
-                    # We should get a JSON response from metax in most requests.
-                    if method in {"GET", "POST", "PUT", "PATCH"}:
-                        message = f"{method} request to Metax '{url}' returned an unexpected answer: {content:!r}."
-                        LOG.error(message)
-                        raise MetaxServerError(text=message, reason=message)
-
-                if not response.ok:
-                    log_msg = f"{method} request to Metax '{url}' returned a {response.status}."
-                    if content:
-                        log_msg += f" Content: {content}"
-                    LOG.error(log_msg)
-                    raise metax_exception(reason=content, status=response.status)
-
-                return content
-
-            except TimeoutError:
-                LOG.exception(f"{method} request to Metax '{url}' timed out.")
-                raise HTTPGatewayTimeout(reason="Metax error: Could not reach Metax service provider.")
-            except HTTPError:
-                # These are expected
-                raise
-            except Exception:
-                LOG.exception(f"{method} request to Metax '{url}' raised an unexpected exception.")
-                message = "Metax error 502: Unexpected issue when connecting to Metax service provider."
-                raise MetaxServerError(text=message, reason=message)
-
-    async def _get(self, metax_id: str) -> dict:
-        result = await self._request(method="GET", metax_id=metax_id)
-        LOG.info(f"Got metax dataset {metax_id}")
-
-        return result
-
-=======
     async def check_connection(self, timeout: int = 2) -> None:
         """Check connection for Metax server.
 
@@ -283,7 +201,6 @@
 
         return result
 
->>>>>>> b95fccc1
     async def _post_draft(self, json_data: Dict) -> Dict:
         """Post call to Metax REST API.
 
@@ -366,10 +283,7 @@
             f"Creating draft dataset to Metax service from Submitter {collection} with accession ID "
             f"{data['accessionId']}"
         )
-<<<<<<< HEAD
-=======
         await self.check_connection()
->>>>>>> b95fccc1
         metax_dataset = self.minimal_dataset_template
         metax_dataset["metadata_provider_user"] = await self.get_metadata_provider_user()
         if collection == "dataset":
@@ -402,10 +316,7 @@
         :returns: Metax ID for dataset returned by Metax API
         """
         LOG.info(f"Updating {collection} object data to Metax service.")
-<<<<<<< HEAD
-=======
         await self.check_connection()
->>>>>>> b95fccc1
         metax_dataset = self.minimal_dataset_template
         metax_dataset["metadata_provider_user"] = await self.get_metadata_provider_user()
         if collection == "dataset":
