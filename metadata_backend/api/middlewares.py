--- conflicted
+++ resolved
@@ -12,27 +12,9 @@
 from ..helpers.logger import LOG
 from ..conf.conf import aai_config
 
-<<<<<<< HEAD
+HTTP_ERROR_MESSAGE = "HTTP %r request to %r raised an HTTP %d exception."
 
 AiohttpHandler = Callable[[web.Request], Coroutine[Awaitable, Any, web.Response]]
-
-
-def _check_error_page_requested(req: Request, error_code: int) -> web.Response:  # type:ignore
-    """Return the correct error page with correct status code."""
-    if "Accept" in req.headers and req.headers["Accept"]:
-        if req.headers["Accept"].split(",")[0] in {"text/html", "application/xhtml+xml"}:
-            raise web.HTTPSeeOther(
-                f"/error{str(error_code)}",
-                headers={
-                    "Cache-Control": "no-cache, no-store, must-revalidate",
-                    "Pragma": "no-cache",
-                    "Expires": "0",
-                    "Location": f"/error{str(error_code)}",
-                },
-            )
-=======
-HTTP_ERROR_MESSAGE = "HTTP %r request to %r raised an HTTP %d exception."
->>>>>>> 9dca7bdf
 
 
 @middleware
@@ -85,91 +67,12 @@
     :raises: Reformatted HTTP Exceptions
     :returns: Successful requests unaffected
     """
-<<<<<<< HEAD
     main_paths = {
-=======
-    controlled_paths = [
-        "/schemas",
-        "/drafts",
-        "/templates",
-        "/validate",
-        "/publish",
-        "/submit",
-        "/submissions",
-        "/objects",
-        "/users",
-        "/logout",
-        "/home",
-        "/newdraft",
-    ]
-    main_paths = [
->>>>>>> 9dca7bdf
         "/aai",
         "/callback",
         "/static",
         "/swagger",
         "/health",
-<<<<<<< HEAD
-        "/error401",
-        "/error403",
-        "/error404",
-        "/error500",
-=======
-    ]
-    if (
-        request.path.startswith(tuple(main_paths))
-        or request.path == "/"
-        or (request.path.startswith("/") and request.path.endswith(tuple([".svg", ".jpg", ".ico", ".json"])))
-    ):
-        return await handler(request)
-    if request.path.startswith(tuple(controlled_paths)) and "OIDC_URL" in os.environ and bool(os.getenv("OIDC_URL")):
-        cookie = decrypt_cookie(request)
-        session = request.app["Session"].setdefault(cookie["id"], {})
-        if not all(x in {"access_token", "user_info", "oidc_state"} for x in session):
-            LOG.debug("checked session parameter")
-            response = web.HTTPSeeOther(f"{aai_config['domain']}/aai")
-            response.headers["Location"] = "/aai"
-            raise response
-
-        if cookie["id"] in request.app["Cookies"]:
-            LOG.debug("checked cookie session")
-            _check_csrf(request)
-        else:
-            LOG.debug("Cannot find cookie in session")
-            raise web.HTTPUnauthorized(headers={"WWW-Authenticate": 'OAuth realm="/", charset="UTF-8"'})
-
-        return await handler(request)
-    elif "OIDC_URL" in os.environ and bool(os.getenv("OIDC_URL")):
-        LOG.debug(f"not authorised to view this page {request.path}")
-        raise web.HTTPUnauthorized(headers={"WWW-Authenticate": 'OAuth realm="/", charset="UTF-8"'})
-    else:
-        return await handler(request)
-
-
-def get_session(request: Request) -> dict:
-    """
-    Return the current session for the user (derived from the cookie).
-
-    :param request: A HTTP request instance
-    :returns: a dict for the session.
-    """
-    cookie = decrypt_cookie(request)
-    session = request.app["Session"].setdefault(cookie["id"], {})
-    return session
-
-
-def generate_cookie(request: Request) -> Tuple[dict, str]:
-    """
-    Generate an encrypted and unencrypted cookie.
-
-    :param request: A HTTP request instance
-    :returns: a tuple containing both the unencrypted and encrypted cookie.
-    """
-    cookie = {
-        "id": secrets.token_hex(64),
-        "referer": None,
-        "signature": None,
->>>>>>> 9dca7bdf
     }
     try:
         session = await aiohttp_session.get_session(req)
