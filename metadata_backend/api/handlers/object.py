"""Handle HTTP methods for server."""
from math import ceil
from typing import Any, Dict, List, Tuple, Union

import ujson
from aiohttp import web
from aiohttp.web import Request, Response
from multidict import CIMultiDict

from ...helpers.logger import LOG
from ...helpers.validator import JSONValidator
from ..operators import FolderOperator, Operator, XMLOperator
from .common import multipart_content
from .restapi import RESTAPIHandler


class ObjectAPIHandler(RESTAPIHandler):
    """API Handler for Objects."""

    async def _handle_query(self, req: Request) -> Response:
        """Handle query results.

        :param req: GET request with query parameters
        :returns: JSON with query results
        """
        collection = req.match_info["schema"]
        req_format = req.query.get("format", "json").lower()
        if req_format == "xml":
            reason = "xml-formatted query results are not supported"
            raise web.HTTPBadRequest(reason=reason)

        page = self._get_page_param(req, "page", 1)
        per_page = self._get_page_param(req, "per_page", 10)
        db_client = req.app["db_client"]

        filter_list = await self._handle_user_objects_collection(req, collection)
        data, page_num, page_size, total_objects = await Operator(db_client).query_metadata_database(
            collection, req.query, page, per_page, filter_list
        )

        result = ujson.dumps(
            {
                "page": {
                    "page": page_num,
                    "size": page_size,
                    "totalPages": ceil(total_objects / per_page),
                    "totalObjects": total_objects,
                },
                "objects": data,
            },
            escape_forward_slashes=False,
        )
        url = f"{req.scheme}://{req.host}{req.path}"
        link_headers = await self._header_links(url, page_num, per_page, total_objects)
        LOG.debug(f"Pagination header links: {link_headers}")
        LOG.info(f"Querying for objects in {collection} resulted in {total_objects} objects ")
        return web.Response(
            body=result,
            status=200,
            headers=link_headers,
            content_type="application/json",
        )

    async def get_object(self, req: Request) -> Response:
        """Get one metadata object by its accession id.

        Returns original XML object from backup if format query parameter is
        set, otherwise JSON.

        :param req: GET request
        :returns: JSON or XML response containing metadata object
        """
        accession_id = req.match_info["accessionId"]
        schema_type = req.match_info["schema"]
        self._check_schema_exists(schema_type)
        collection = f"draft-{schema_type}" if req.path.startswith("/drafts") else schema_type

        req_format = req.query.get("format", "json").lower()
        db_client = req.app["db_client"]
        operator = XMLOperator(db_client) if req_format == "xml" else Operator(db_client)
        type_collection = f"xml-{collection}" if req_format == "xml" else collection

        await operator.check_exists(collection, accession_id)

        await self._handle_check_ownership(req, collection, accession_id)

        data, content_type = await operator.read_metadata_object(type_collection, accession_id)

        data = data if req_format == "xml" else ujson.dumps(data, escape_forward_slashes=False)
        LOG.info(f"GET object with accesssion ID {accession_id} from schema {collection}.")
        return web.Response(body=data, status=200, content_type=content_type)

    async def post_object(self, req: Request) -> Response:
        """Save metadata object to database.

        For JSON request body we validate it is consistent with the associated JSON schema.
        For CSV upload we allow it for a select number objects, currently: ``sample``.

        :param req: POST request
        :returns: JSON response containing accessionId for submitted object
        """
        _allowed_csv = ["sample"]
        schema_type = req.match_info["schema"]

        folder_id = req.query.get("folder", "")
        if not folder_id:
            reason = "Folder is required query parameter. Please provide folder id where object is added to."
            raise web.HTTPBadRequest(reason=reason)
        patch_params = {}

        self._check_schema_exists(schema_type)
        collection = f"draft-{schema_type}" if req.path.startswith("/drafts") else schema_type

        db_client = req.app["db_client"]
        content: Union[Dict[str, Any], str, List[Tuple[Any, str]]]
        operator: Union[Operator, XMLOperator]
        if req.content_type == "multipart/form-data":
            _only_xml = False if schema_type in _allowed_csv else True
            files, cont_type, filename = await multipart_content(req, extract_one=True, expect_xml=_only_xml)
            if cont_type == "xml":
                # from this tuple we only care about the content
                # files should be of form (content, schema)
                content, _ = files[0]
            else:
                # for CSV files we need to treat this as a list of tuples (content, schema)
                content = files
            # If multipart request contains XML, XML operator is used.
            # Else the multipart request is expected to contain CSV file(s) which are converted into JSON.
            operator = XMLOperator(db_client) if cont_type == "xml" else Operator(db_client)
            patch_params = {"cont_type": cont_type, "filename": filename}
        else:
            content = await self._get_data(req)
            if not req.path.startswith("/drafts"):
                JSONValidator(content, schema_type).validate
            operator = Operator(db_client)

        # Add a new metadata object or multiple objects if multiple were extracted
        url = f"{req.scheme}://{req.host}{req.path}"
        data: Union[List[Dict[str, str]], Dict[str, str]]
        if isinstance(content, List):
            LOG.debug(f"Inserting multiple objects for {schema_type}.")
            ids: List[Dict[str, str]] = []
            for item in content:
                accession_id, title = await operator.create_metadata_object(collection, item[0])
                ids.append({"accessionId": accession_id, "title": title})
                LOG.info(f"POST object with accesssion ID {accession_id} in schema {collection} was successful.")
            # we format like this to make it consistent with the response from /submit endpoint
            data = [dict({"accessionId": item["accessionId"]}, **{"schema": schema_type}) for item in ids]
            # we take the first result if we get multiple
            location_headers = CIMultiDict(Location=f"{url}/{data[0]['accessionId']}")
        else:
            accession_id, title = await operator.create_metadata_object(collection, content)
            data = {"accessionId": accession_id}
            location_headers = CIMultiDict(Location=f"{url}/{accession_id}")
            LOG.info(f"POST object with accesssion ID {accession_id} in schema {collection} was successful.")

        # Gathering data for object to be added to folder
        if not isinstance(data, List):
            ids = [dict(data, **{"title": title})]
        folder_op = FolderOperator(db_client)
        patch = await self.prepare_folder_patch_new_object(collection, ids, patch_params)
        await folder_op.update_folder(folder_id, patch)

        body = ujson.dumps(data, escape_forward_slashes=False)

        return web.Response(
            body=body,
            status=201,
            headers=location_headers,
            content_type="application/json",
        )

    async def query_objects(self, req: Request) -> Response:
        """Query metadata objects from database.

        :param req: GET request with query parameters (can be empty).
        :returns: Query results as JSON
        """
        schema_type = req.match_info["schema"]
        self._check_schema_exists(schema_type)
        return await self._handle_query(req)

    async def delete_object(self, req: Request) -> Response:
        """Delete metadata object from database.

        :param req: DELETE request
        :raises: HTTPUnauthorized if folder published
        :raises: HTTPUnprocessableEntity if object does not belong to current user
        :returns: HTTPNoContent response
        """
        schema_type = req.match_info["schema"]
        self._check_schema_exists(schema_type)
        collection = f"draft-{schema_type}" if req.path.startswith("/drafts") else schema_type

        accession_id = req.match_info["accessionId"]
        db_client = req.app["db_client"]

        await Operator(db_client).check_exists(collection, accession_id)

        await self._handle_check_ownership(req, collection, accession_id)

        folder_op = FolderOperator(db_client)
        exists, folder_id, published = await folder_op.check_object_in_folder(collection, accession_id)
        if exists:
            if published:
                reason = "published objects cannot be deleted."
                LOG.error(reason)
                raise web.HTTPUnauthorized(reason=reason)
            await folder_op.remove_object(folder_id, collection, accession_id)
        else:
            reason = "This object does not seem to belong to any user."
            LOG.error(reason)
            raise web.HTTPUnprocessableEntity(reason=reason)

        accession_id = await Operator(db_client).delete_metadata_object(collection, accession_id)

        LOG.info(f"DELETE object with accession ID {accession_id} in schema {collection} was successful.")
        return web.Response(status=204)

    async def put_object(self, req: Request) -> Response:
        """Replace metadata object in database.

        For JSON request we don't allow replacing in the DB.
        For CSV upload we don't allow replace, as it is problematic to identify fields.

        :param req: PUT request
        :raises: HTTPUnsupportedMediaType if JSON replace is attempted
        :returns: JSON response containing accessionId for submitted object
        """
        schema_type = req.match_info["schema"]
        accession_id = req.match_info["accessionId"]
        self._check_schema_exists(schema_type)
        collection = f"draft-{schema_type}" if req.path.startswith("/drafts") else schema_type

        db_client = req.app["db_client"]
        content: Union[Dict, str]
        operator: Union[Operator, XMLOperator]
        filename = ""
        if req.content_type == "multipart/form-data":
            files, _, filename = await multipart_content(req, extract_one=True, expect_xml=True)
            content, _ = files[0]
            operator = XMLOperator(db_client)
        else:
            content = await self._get_data(req)
            if not req.path.startswith("/drafts"):
                reason = "Replacing objects only allowed for XML."
                LOG.error(reason)
                raise web.HTTPUnsupportedMediaType(reason=reason)
            operator = Operator(db_client)

        await operator.check_exists(collection, accession_id)

<<<<<<< HEAD
        await self._handle_check_ownership(req, collection, accession_id)
=======
        await self._handle_check_ownedby_user(req, collection, accession_id)
        folder_op = FolderOperator(db_client)
        exists, folder_id, published = await folder_op.check_object_in_folder(collection, accession_id)
        if exists:
            if published:
                reason = "Published objects cannot be updated."
                LOG.error(reason)
                raise web.HTTPUnauthorized(reason=reason)
>>>>>>> 29727705

        accession_id, title = await operator.replace_metadata_object(collection, accession_id, content)
        patch = await self.prepare_folder_patch_update_object(collection, accession_id, title, filename)
        await folder_op.update_folder(folder_id, patch)

        body = ujson.dumps({"accessionId": accession_id}, escape_forward_slashes=False)
        LOG.info(f"PUT object with accession ID {accession_id} in schema {collection} was successful.")
        return web.Response(body=body, status=200, content_type="application/json")

    async def patch_object(self, req: Request) -> Response:
        """Update metadata object in database.

        We do not support patch for XML.

        :param req: PATCH request
        :raises: HTTPUnauthorized if object is in published folder
        :returns: JSON response containing accessionId for submitted object
        """
        schema_type = req.match_info["schema"]
        accession_id = req.match_info["accessionId"]
        self._check_schema_exists(schema_type)
        collection = f"draft-{schema_type}" if req.path.startswith("/drafts") else schema_type

        db_client = req.app["db_client"]
        operator: Union[Operator, XMLOperator]
        if req.content_type == "multipart/form-data":
            reason = "XML patching is not possible."
            raise web.HTTPUnsupportedMediaType(reason=reason)
        else:
            content = await self._get_data(req)
            operator = Operator(db_client)

        await operator.check_exists(collection, accession_id)

        await self._handle_check_ownership(req, collection, accession_id)

        folder_op = FolderOperator(db_client)
        exists, folder_id, published = await folder_op.check_object_in_folder(collection, accession_id)
        if exists:
            if published:
                reason = "Published objects cannot be updated."
                LOG.error(reason)
                raise web.HTTPUnauthorized(reason=reason)

        accession_id = await operator.update_metadata_object(collection, accession_id, content)

        # If there's changed title it will be updated to folder
        try:
            title = content["descriptor"]["studyTitle"] if collection == "study" else content["title"]
            patch = await self.prepare_folder_patch_update_object(collection, accession_id, title)
            await folder_op.update_folder(folder_id, patch)
        except (TypeError, KeyError):
            pass

        body = ujson.dumps({"accessionId": accession_id}, escape_forward_slashes=False)
        LOG.info(f"PATCH object with accession ID {accession_id} in schema {collection} was successful.")
        return web.Response(body=body, status=200, content_type="application/json")

    async def prepare_folder_patch_new_object(self, schema: str, ids: List, params: Dict[str, str]) -> List:
        """Prepare patch operations list for adding an object or objects to a folder.

        :param schema: schema of objects to be added to the folder
        :param ids: object IDs
        :param params: addidtional data required for db entry
        :returns: list of patch operations
        """
        if not params.get("cont_type", None):
            submission_type = "Form"
        else:
            submission_type = params["cont_type"].upper()

        if schema.startswith("draft"):
            path = "/drafts/-"
        else:
            path = "/metadataObjects/-"

        patch = []
        patch_ops: Dict[str, Any] = {}
        for id in ids:
            patch_ops = {
                "op": "add",
                "path": path,
                "value": {
                    "accessionId": id["accessionId"],
                    "schema": schema,
                    "tags": {
                        "submissionType": submission_type,
                        "displayTitle": id["title"],
                    },
                },
            }
            if submission_type != "Form":
                patch_ops["value"]["tags"]["fileName"] = params["filename"]
            patch.append(patch_ops)
        return patch

    async def prepare_folder_patch_update_object(
        self, schema: str, accession_id: str, title: str, filename: str = ""
    ) -> List:
        """Prepare patch operation for updating object's title in a folder.

        :param schema: schema of object to be updated
        :param accession_id: object ID
        :param title: title to be updated
        :returns: dict with patch operation
        """
        if schema.startswith("draft"):
            path = "/drafts"
        else:
            path = "/metadataObjects"

        patch_op = {
            "op": "replace",
            "match": {path.replace("/", ""): {"$elemMatch": {"schema": schema, "accessionId": accession_id}}},
        }
        if not filename:
            patch_op.update(
                {
                    "path": f"{path}/$/tags/displayTitle",
                    "value": title,
                }
            )
        else:
            patch_op.update(
                {
                    "path": f"{path}/$/tags",
                    "value": {"submissionType": "XML", "fileName": filename, "displayTitle": title},
                }
            )
        return [patch_op]<|MERGE_RESOLUTION|>--- conflicted
+++ resolved
@@ -250,18 +250,7 @@
 
         await operator.check_exists(collection, accession_id)
 
-<<<<<<< HEAD
         await self._handle_check_ownership(req, collection, accession_id)
-=======
-        await self._handle_check_ownedby_user(req, collection, accession_id)
-        folder_op = FolderOperator(db_client)
-        exists, folder_id, published = await folder_op.check_object_in_folder(collection, accession_id)
-        if exists:
-            if published:
-                reason = "Published objects cannot be updated."
-                LOG.error(reason)
-                raise web.HTTPUnauthorized(reason=reason)
->>>>>>> 29727705
 
         accession_id, title = await operator.replace_metadata_object(collection, accession_id, content)
         patch = await self.prepare_folder_patch_update_object(collection, accession_id, title, filename)
