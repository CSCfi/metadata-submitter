--- conflicted
+++ resolved
@@ -5,13 +5,10 @@
 import uvloop
 from aiohttp import web
 
-<<<<<<< HEAD
 from .api.handlers import RESTApiHandler, StaticHandler, SubmissionAPIHandler
 from .conf.conf import frontend_static_files
-=======
 from .api.handlers import RESTApiHandler, SubmissionAPIHandler
 from .api.middlewares import error_middleware
->>>>>>> c42f635a
 from .helpers.logger import LOG
 
 asyncio.set_event_loop_policy(uvloop.EventLoopPolicy())
@@ -36,7 +33,6 @@
         web.get('/object/{schema}', rest_handler.query_objects),
         web.post('/object/{schema}', rest_handler.post_object),
         web.post('/submit', submission_handler.submit),
-<<<<<<< HEAD
         web.post('/validate', submission_handler.validate)
     ]
     server.router.add_routes(api_routes)
@@ -47,11 +43,6 @@
             web.get('/{path:.*}', static_handler.frontend),
         ]
         server.router.add_routes(frontend_routes)
-=======
-        web.post('/validate', submission_handler.validate),
-    ]
-    server.router.add_routes(routes)
->>>>>>> c42f635a
     LOG.info("Server configurations and routes loaded")
     return server
 
